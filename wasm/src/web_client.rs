--- conflicted
+++ resolved
@@ -21,62 +21,16 @@
 
 use web_sys::{Request, RequestInit, RequestMode, Response};
 
-<<<<<<< HEAD
-pub struct WebClient<T: Client<WebAdapter<T>>> {
-    state_client: T::Client,
-    last_res: Arc<Mutex<Option<String>>>,
-=======
 const REST_PORT: u64 = 8443;
 
 #[derive(Default)]
 pub struct WebClient {
     height: RefCell<Option<u32>>,
->>>>>>> 52afed0d
 }
 
 impl WebClient {
     pub fn new() -> Self {
-<<<<<<< HEAD
-        let last_res = Arc::new(Mutex::new(None));
-        let state_client = T::create_client(WebAdapter {
-            marker: std::marker::PhantomData,
-            last_res: last_res.clone(),
-        });
-        WebClient {
-            state_client,
-            last_res,
-        }
-    }
-
-    pub fn last_res(&mut self) -> Result<JsValue> {
-        let mut lock = self
-            .last_res
-            .lock()
-            .map_err(|e| Error::App(format!("{:?}", e)))?;
-
-        let res_json: String = match lock.take() {
-            Some(res) => res,
-            None => return Err(Error::App("Lock not found".to_string()))?,
-        };
-
-        js_sys::JSON::parse(&res_json).map_err(|e| Error::App(format!("{:?}", e)))
-    }
-}
-
-impl<T: Client<WebAdapter<T>>> Deref for WebClient<T> {
-    type Target = T::Client;
-
-    fn deref(&self) -> &Self::Target {
-        &self.state_client
-    }
-}
-
-impl<T: Client<WebAdapter<T>>> DerefMut for WebClient<T> {
-    fn deref_mut(&mut self) -> &mut Self::Target {
-        &mut self.state_client
-=======
         Self::default()
->>>>>>> 52afed0d
     }
 }
 
