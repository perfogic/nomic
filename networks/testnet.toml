--- conflicted
+++ resolved
@@ -13,11 +13,7 @@
   "https://relayer.nomic-testnet.mappum.io:8443"
 ]
 
-<<<<<<< HEAD
-legacy_version = ">=6.3.1"
-=======
-legacy_version = "6.4"
->>>>>>> 4792ee23
+legacy_version = "6.0"
 
 genesis = """
 {
