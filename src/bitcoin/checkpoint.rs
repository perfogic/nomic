#[cfg(feature = "full")]
use super::ConsensusKey;
use super::{
    adapter::Adapter,
    signatory::SignatorySet,
    threshold_sig::{Signature, ThresholdSig},
    Xpub,
};
use crate::error::{Error, Result};
use crate::{
    app::Dest,
    bitcoin::{signatory::derive_pubkey, Nbtc},
};
use bitcoin::hashes::Hash;
use bitcoin::{blockdata::transaction::EcdsaSighashType, Sequence, Transaction, TxIn, TxOut};
use derive_more::{Deref, DerefMut};
use log::info;
use orga::coins::{Accounts, Coin};
#[cfg(feature = "full")]
use orga::context::GetContext;
#[cfg(feature = "full")]
use orga::plugins::Time;
use orga::{
    call::Call,
    collections::{map::ReadOnly, ChildMut, Deque, Map, Ref},
    encoding::{Decode, Encode, LengthVec},
    migrate::{Migrate, MigrateFrom},
    orga,
    query::Query,
    state::State,
    Error as OrgaError, Result as OrgaResult,
};

use orga::{describe::Describe, store::Store};
use serde::{Deserialize, Serialize};
use std::convert::TryFrom;
use std::ops::{Deref, DerefMut};

#[derive(
    Debug,
    Encode,
    Decode,
    Default,
    Serialize,
    Deserialize,
    PartialEq,
    Eq,
    PartialOrd,
    Ord,
    Clone,
    Copy,
)]
pub enum CheckpointStatus {
    #[default]
    Building,
    Signing,
    Complete,
}

impl Migrate for CheckpointStatus {}

// TODO: make it easy to derive State for simple types like this
impl State for CheckpointStatus {
    #[inline]
    fn attach(&mut self, _: Store) -> OrgaResult<()> {
        Ok(())
    }

    #[inline]
    fn flush<W: std::io::Write>(self, out: &mut W) -> OrgaResult<()> {
        Ok(self.encode_into(out)?)
    }

    fn load(_store: Store, bytes: &mut &[u8]) -> OrgaResult<Self> {
        Ok(Self::decode(bytes)?)
    }
}

impl Query for CheckpointStatus {
    type Query = ();

    fn query(&self, _: ()) -> OrgaResult<()> {
        Ok(())
    }
}

impl Call for CheckpointStatus {
    type Call = ();

    fn call(&mut self, _: ()) -> OrgaResult<()> {
        Ok(())
    }
}

impl Describe for CheckpointStatus {
    fn describe() -> orga::describe::Descriptor {
        orga::describe::Builder::new::<Self>().build()
    }
}

#[orga(version = 1)]
#[derive(Debug)]
pub struct Input {
    pub prevout: Adapter<bitcoin::OutPoint>,
    pub script_pubkey: Adapter<bitcoin::Script>,
    pub redeem_script: Adapter<bitcoin::Script>,
    pub sigset_index: u32,
    pub dest: LengthVec<u16, u8>,
    pub amount: u64,
    pub est_witness_vsize: u64,
    pub signatures: ThresholdSig,
}

impl Input {
    pub fn to_txin(&self) -> Result<TxIn> {
        let mut witness = self.signatures.to_witness()?;
        if self.signatures.signed() {
            witness.push(self.redeem_script.to_bytes());
        }

        Ok(bitcoin::TxIn {
            previous_output: *self.prevout,
            script_sig: bitcoin::Script::new(),
            sequence: Sequence(u32::MAX),
            witness: bitcoin::Witness::from_vec(witness),
        })
    }

    pub fn new(
        prevout: bitcoin::OutPoint,
        sigset: &SignatorySet,
        dest: &[u8],
        amount: u64,
    ) -> Result<Self> {
        let script_pubkey = sigset.output_script(dest)?;
        let redeem_script = sigset.redeem_script(dest)?;

        Ok(Input {
            prevout: Adapter::new(prevout),
            script_pubkey: Adapter::new(script_pubkey),
            redeem_script: Adapter::new(redeem_script),
            sigset_index: sigset.index(),
            dest: dest.encode()?.try_into()?,
            amount,
            est_witness_vsize: sigset.est_witness_vsize(),
            signatures: ThresholdSig::from_sigset(sigset)?,
        })
    }

    pub fn est_vsize(&self) -> u64 {
        self.est_witness_vsize + 40
    }
}

impl MigrateFrom<InputV0> for InputV1 {
    fn migrate_from(_value: InputV0) -> OrgaResult<Self> {
        unreachable!()
    }
}

pub type Output = Adapter<bitcoin::TxOut>;

#[orga]
#[derive(Debug)]
pub struct BitcoinTx {
    pub lock_time: u32,
    pub signed_inputs: u16,
    pub input: Deque<Input>,
    pub output: Deque<Output>,
}

impl BitcoinTx {
    pub fn to_bitcoin_tx(&self) -> Result<Transaction> {
        Ok(bitcoin::Transaction {
            version: 1,
            lock_time: bitcoin::PackedLockTime(self.lock_time),
            input: self
                .input
                .iter()?
                .map(|input| input?.to_txin())
                .collect::<Result<Vec<TxIn>>>()?,
            output: self
                .output
                .iter()?
                .map(|output| Ok((**output?).clone()))
                .collect::<Result<Vec<TxOut>>>()?,
        })
    }

    pub fn with_lock_time(lock_time: u32) -> Self {
        BitcoinTx {
            lock_time,
            ..Default::default()
        }
    }

    pub fn signed(&self) -> bool {
        self.signed_inputs as u64 == self.input.len()
    }

    pub fn vsize(&self) -> Result<u64> {
        Ok(self.to_bitcoin_tx()?.vsize().try_into()?)
    }

    pub fn txid(&self) -> Result<bitcoin::Txid> {
        let bitcoin_tx = self.to_bitcoin_tx()?;
        Ok(bitcoin_tx.txid())
    }

    pub fn value(&self) -> Result<u64> {
        self.output
            .iter()?
            .fold(Ok(0), |sum: Result<u64>, out| Ok(sum? + out?.value))
    }

    pub fn populate_input_sig_message(&mut self, input_index: usize) -> Result<()> {
        let bitcoin_tx = self.to_bitcoin_tx()?;
        let mut sc = bitcoin::util::sighash::SighashCache::new(&bitcoin_tx);
        let mut input = self
            .input
            .get_mut(input_index as u64)?
            .ok_or(Error::InputIndexOutOfBounds(input_index))?;

        let sighash = sc.segwit_signature_hash(
            input_index,
            &input.redeem_script,
            input.amount,
            EcdsaSighashType::All,
        )?;

        input.signatures.set_message(sighash.into_inner());

        Ok(())
    }

    pub fn deduct_fee(&mut self, fee: u64) -> Result<()> {
        if fee == 0 {
            return Ok(());
        }

        if self.output.is_empty() {
            //TODO: Bitcoin error module
            return Err(Error::BitcoinFee(fee));
        }

        let threshold = loop {
            let threshold = fee / self.output.len();
            let mut min_output = u64::MAX;
            self.output.retain_unordered(|output| {
                let dust_value = output.script_pubkey.dust_value().to_sat();
                let adjusted_output = output.value.saturating_sub(dust_value);
                if adjusted_output < min_output {
                    min_output = adjusted_output;
                }
                Ok(adjusted_output > threshold)
            })?;
            if self.output.is_empty() {
                break threshold;
            }
            let threshold = fee / self.output.len();
            if min_output >= threshold {
                break threshold;
            }
        };

        for i in 0..self.output.len() {
            let mut output = self.output.get_mut(i)?.unwrap();
            output.value -= threshold;
        }

        Ok(())
    }
}

#[derive(Debug)]
pub enum BatchType {
    Disbursal,
    IntermediateTx,
    Checkpoint,
}

#[orga]
pub struct Batch {
    batch: Deque<BitcoinTx>,
    signed_txs: u16,
}

impl Deref for Batch {
    type Target = Deque<BitcoinTx>;

    fn deref(&self) -> &Self::Target {
        &self.batch
    }
}

impl DerefMut for Batch {
    fn deref_mut(&mut self) -> &mut Self::Target {
        &mut self.batch
    }
}

impl Batch {
    fn signed(&self) -> bool {
        self.signed_txs as u64 == self.batch.len()
    }
}

#[orga(skip(Default), version = 2)]
#[derive(Debug)]
pub struct Checkpoint {
    pub status: CheckpointStatus,
    pub batches: Deque<Batch>,
    #[orga(version(V2))]
    pub pending: Map<Dest, Coin<Nbtc>>,
    pub sigset: SignatorySet,
}

impl MigrateFrom<CheckpointV0> for CheckpointV1 {
    fn migrate_from(_value: CheckpointV0) -> OrgaResult<Self> {
        unreachable!()
    }
}

impl MigrateFrom<CheckpointV1> for CheckpointV2 {
    fn migrate_from(value: CheckpointV1) -> OrgaResult<Self> {
        Ok(Self {
            status: value.status,
            batches: value.batches,
            pending: Map::new(),
            sigset: value.sigset,
        })
    }
}

#[orga]
impl Checkpoint {
    pub fn new(sigset: SignatorySet) -> Result<Self> {
        let mut checkpoint = Checkpoint {
            status: CheckpointStatus::default(),
            batches: Deque::default(),
            pending: Map::new(),
            sigset,
        };

        let disbursal_batch = Batch::default();
        checkpoint.batches.push_front(disbursal_batch)?;

        #[allow(unused_mut)]
        let mut intermediate_tx_batch = Batch::default();
        intermediate_tx_batch.push_back(BitcoinTx::default())?;
        checkpoint.batches.push_back(intermediate_tx_batch)?;

        let checkpoint_tx = BitcoinTx::default();
        let mut checkpoint_batch = Batch::default();
        checkpoint_batch.push_back(checkpoint_tx)?;
        checkpoint.batches.push_back(checkpoint_batch)?;

        Ok(checkpoint)
    }

    fn sign(&mut self, xpub: Xpub, sigs: LengthVec<u16, Signature>) -> Result<()> {
        let secp = bitcoin::secp256k1::Secp256k1::verification_only();

        let mut sig_index = 0;
        for i in 0..self.batches.len() {
            let mut batch = self.batches.get_mut(i)?.unwrap();

            for j in 0..batch.len() {
                let mut tx = batch.get_mut(j)?.unwrap();
                let tx_was_signed = tx.signed();

                for k in 0..tx.input.len() {
                    let mut input = tx.input.get_mut(k)?.unwrap();
                    let pubkey = derive_pubkey(&secp, xpub, input.sigset_index)?;

                    if !input.signatures.needs_sig(pubkey.into())? {
                        continue;
                    }

                    if sig_index > sigs.len() {
                        return Err(
                            OrgaError::App("Not enough signatures supplied".to_string()).into()
                        );
                    }

                    let sig = sigs[sig_index];
                    sig_index += 1;

                    let input_was_signed = input.signatures.signed();
                    input.signatures.sign(pubkey.into(), sig)?;

                    if !input_was_signed && input.signatures.signed() {
                        tx.signed_inputs += 1;
                    }
                }

                if !tx_was_signed && tx.signed() {
                    batch.signed_txs += 1;
                }
            }
        }

        if sig_index != sigs.len() {
            return Err(OrgaError::App("Excess signatures supplied".to_string()).into());
        }

        Ok(())
    }

    pub fn checkpoint_tx(&self) -> Result<bitcoin::Transaction> {
        self.batches
            .get(BatchType::Checkpoint as u64)?
            .unwrap()
            .back()?
            .unwrap()
            .to_bitcoin_tx()
    }

    pub fn reserve_output(&self) -> Result<Option<TxOut>> {
        let checkpoint_tx = self.checkpoint_tx()?;
        if let Some(output) = checkpoint_tx.output.get(0) {
            Ok(Some(output.clone()))
        } else {
            Ok(None)
        }
    }

    //TODO: thread local secpk256k1 context
    #[query]
    pub fn to_sign(&self, xpub: Xpub) -> Result<Vec<([u8; 32], u32)>> {
        let secp = bitcoin::secp256k1::Secp256k1::verification_only();

        let mut msgs = vec![];

        for batch in self.batches.iter()? {
            let batch = batch?;
            for tx in batch.iter()? {
                for input in tx?.input.iter()? {
                    let input = input?;

                    let pubkey = derive_pubkey(&secp, xpub, input.sigset_index)?;
                    if input.signatures.needs_sig(pubkey.into())? {
                        msgs.push((input.signatures.message(), input.sigset_index));
                    }
                }
            }
            if !batch.signed() {
                break;
            }
        }

        Ok(msgs)
    }

    fn signed_batches(&self) -> Result<u64> {
        let mut signed_batches = 0;
        for batch in self.batches.iter()? {
            if batch?.signed() {
                signed_batches += 1;
            } else {
                break;
            }
        }

        Ok(signed_batches)
    }

    pub fn current_batch(&self) -> Result<Option<Ref<Batch>>> {
        if self.signed()? {
            return Ok(None);
        }

        Ok(Some(self.batches.get(self.signed_batches()?)?.unwrap()))
    }

    pub fn create_time(&self) -> u64 {
        self.sigset.create_time()
    }

    pub fn signed(&self) -> Result<bool> {
        Ok(self.signed_batches()? == self.batches.len())
    }
}

#[orga(skip(Default))]
#[derive(Clone)]
pub struct Config {
    pub min_checkpoint_interval: u64,
    pub max_checkpoint_interval: u64,
    pub max_inputs: u64,
    pub max_outputs: u64,
    pub fee_rate: u64,
    pub max_age: u64,
}

impl Config {
    fn regtest() -> Self {
        Self {
            min_checkpoint_interval: 15,
            ..Config::bitcoin()
        }
    }

    fn bitcoin() -> Self {
        Self {
            min_checkpoint_interval: 60 * 5,
            max_checkpoint_interval: 60 * 60 * 8,
            max_inputs: 40,
            max_outputs: 200,
            fee_rate: 10,
            max_age: 60 * 60 * 24 * 7 * 3,
        }
    }
}

impl Default for Config {
    fn default() -> Self {
        match super::NETWORK {
            bitcoin::Network::Regtest => Config::regtest(),
            bitcoin::Network::Testnet | bitcoin::Network::Bitcoin => Config::bitcoin(),
            _ => unimplemented!(),
        }
    }
}

#[orga(version = 1)]
pub struct CheckpointQueue {
    pub(super) queue: Deque<Checkpoint>,
    pub(super) index: u32,
    pub config: Config,
}

impl MigrateFrom<CheckpointQueueV0> for CheckpointQueueV1 {
    fn migrate_from(_value: CheckpointQueueV0) -> OrgaResult<Self> {
        unreachable!()
    }
}

#[derive(Deref)]
pub struct CompletedCheckpoint<'a>(Ref<'a, Checkpoint>);

#[derive(Deref, Debug)]
pub struct SigningCheckpoint<'a>(Ref<'a, Checkpoint>);

impl<'a> Query for SigningCheckpoint<'a> {
    type Query = ();

    fn query(&self, _: ()) -> OrgaResult<()> {
        Ok(())
    }
}

#[derive(Deref, DerefMut)]
pub struct SigningCheckpointMut<'a>(ChildMut<'a, u64, Checkpoint>);

impl<'a> SigningCheckpointMut<'a> {
    pub fn sign(&mut self, xpub: Xpub, sigs: LengthVec<u16, Signature>) -> Result<()> {
        self.0.sign(xpub, sigs)
    }

    pub fn advance(self) -> Result<()> {
        let mut checkpoint = self.0;

        checkpoint.status = CheckpointStatus::Complete;

        Ok(())
    }
}

#[derive(Deref)]
pub struct BuildingCheckpoint<'a>(Ref<'a, Checkpoint>);

#[derive(Deref, DerefMut)]
pub struct BuildingCheckpointMut<'a>(ChildMut<'a, u64, Checkpoint>);

type BuildingAdvanceRes = (
    bitcoin::OutPoint,
    u64,
    Vec<ReadOnly<Input>>,
    Vec<ReadOnly<Output>>,
);

impl<'a> BuildingCheckpointMut<'a> {
    fn link_intermediate_tx(&mut self, tx: &mut BitcoinTx) -> Result<()> {
        let sigset = self.sigset.clone();
        let output_script = sigset.output_script(&[0u8])?;
        let tx_value = tx.value()?;

        let mut intermediate_tx_batch = self
            .batches
            .get_mut(BatchType::IntermediateTx as u64)?
            .unwrap();
        let mut intermediate_tx = intermediate_tx_batch.get_mut(0)?.unwrap();
        let num_outputs = u32::try_from(intermediate_tx.output.len())?;

        let final_tx_input = Input::new(
            bitcoin::OutPoint::new(intermediate_tx.txid()?, num_outputs),
            &sigset,
            &[0u8],
            tx_value,
        )?;

        let intermediate_tx_output = bitcoin::TxOut {
            value: tx_value,
            script_pubkey: output_script,
        };

        intermediate_tx
            .output
            .push_back(intermediate_tx_output.into())?;

        tx.input.push_back(final_tx_input)?;

        Ok(())
    }

    //TODO: Unit tests
    fn deduct_emergency_disbursal_fees(&mut self, fee_rate: u64) -> Result<()> {
        let intermediate_tx_fee = {
            let mut intermediate_tx_batch = self
                .batches
                .get_mut(BatchType::IntermediateTx as u64)?
                .unwrap();
            let mut intermediate_tx = intermediate_tx_batch.get_mut(0)?.unwrap();
            let fee = intermediate_tx.vsize()? * fee_rate;
            intermediate_tx.deduct_fee(fee)?;
            fee
        };

        let intermediate_tx_batch = self.batches.get(BatchType::IntermediateTx as u64)?.unwrap();
        let intermediate_tx = intermediate_tx_batch.get(0)?.unwrap();
        let intermediate_tx_id = intermediate_tx.txid()?;
        let intermediate_tx_len = intermediate_tx.output.len();
        let mut intermediate_tx_outputs: Vec<(usize, u64)> = intermediate_tx
            .output
            .iter()?
            .enumerate()
            .map(|(i, output)| Ok((i, output?.value)))
            .collect::<Result<_>>()?;

        let mut disbursal_batch = self.batches.get_mut(BatchType::Disbursal as u64)?.unwrap();
        disbursal_batch.retain_unordered(|mut tx| {
            let mut input = match tx.input.get_mut(0)? {
                Some(input) => input,
                None => return Ok(false),
            };
            input.amount -= intermediate_tx_fee / intermediate_tx_len;
            for (i, output) in intermediate_tx_outputs.iter() {
                if output == &(input.amount) {
                    input.prevout = Adapter::new(bitcoin::OutPoint {
                        txid: intermediate_tx_id,
                        vout: *i as u32,
                    });
                    intermediate_tx_outputs.remove(*i);
                    let tx_size = tx.vsize().map_err(|err| OrgaError::App(err.to_string()))?;
                    let fee = intermediate_tx_fee / intermediate_tx_len + tx_size * fee_rate;
                    tx.deduct_fee(fee)
                        .map_err(|err| OrgaError::App(err.to_string()))?;
                    return Ok(true);
                }
            }
            Ok(false)
        })?;

        Ok(())
    }

    //TODO: Generalize emergency disbursal to dynamic tree structure for intermediate tx overflow
    fn generate_emergency_disbursal_txs(
        &mut self,
        nbtc_accounts: &Accounts<Nbtc>,
        recovery_scripts: &Map<orga::coins::Address, Adapter<bitcoin::Script>>,
        reserve_outpoint: bitcoin::OutPoint,
        external_outputs: impl Iterator<Item = Result<bitcoin::TxOut>>,
        fee_rate: u64,
        reserve_value: u64,
    ) -> Result<()> {
        #[cfg(not(feature = "full"))]
        unimplemented!();

        #[cfg(feature = "full")]
        {
            //TODO: Pull bitcoin config from state
            let bitcoin_config = super::Bitcoin::config();
            use orga::context::Context;
            let time = Context::resolve::<Time>()
                .ok_or_else(|| OrgaError::Coins("No Time context found".into()))?;

            let sigset = self.sigset.clone();

            let lock_time =
                time.seconds as u32 + bitcoin_config.emergency_disbursal_lock_time_interval;

            let mut outputs = Vec::new();
            for entry in nbtc_accounts.iter()? {
                let (address, coins) = entry?;
                if let Some(dest_script) = recovery_scripts.get(*address)? {
                    let tx_out = bitcoin::TxOut {
                        value: u64::from(coins.amount) / 1_000_000,
                        script_pubkey: dest_script.clone().into_inner(),
                    };

                    outputs.push(Ok(tx_out));
                }
            }

            // // TODO: combine pending transfer outputs into other outputs by adding to amount
            let pending_outputs: Vec<_> = self
                .pending
                .iter()?
                .filter_map(|entry| {
                    let (dest, coins) = match entry {
                        Err(err) => return Some(Err(err.into())),
                        Ok(entry) => entry,
                    };
                    let script_pubkey = match dest.to_output_script(recovery_scripts) {
                        Err(err) => return Some(Err(err.into())),
                        Ok(maybe_script) => maybe_script,
                    }?;
                    Some(Ok::<_, Error>(TxOut {
                        value: u64::from(coins.amount) / 1_000_000,
                        script_pubkey,
                    }))
                })
                .collect();

            let mut final_txs = vec![BitcoinTx::with_lock_time(lock_time)];
            for output in outputs
                .into_iter()
                .chain(pending_outputs.into_iter())
                .chain(external_outputs)
            {
                let output = output?;

                if output.value < bitcoin_config.emergency_disbursal_min_tx_amt {
                    continue;
                }

                let mut curr_tx = final_txs.pop().unwrap();
                if curr_tx.vsize()? >= bitcoin_config.emergency_disbursal_max_tx_size {
                    self.link_intermediate_tx(&mut curr_tx)?;
                    final_txs.push(curr_tx);
                    curr_tx = BitcoinTx::with_lock_time(lock_time);
                }

                curr_tx.output.push_back(Adapter::new(output))?;

                final_txs.push(curr_tx);
            }

            let mut last_tx = final_txs.pop().unwrap();
            self.link_intermediate_tx(&mut last_tx)?;
            final_txs.push(last_tx);

            let tx_in = Input::new(reserve_outpoint, &sigset, &[0u8], reserve_value)?;
            let output_script = self.sigset.output_script(&[0u8])?;
            let mut intermediate_tx_batch = self
                .batches
                .get_mut(BatchType::IntermediateTx as u64)?
                .unwrap();
            let mut intermediate_tx = intermediate_tx_batch.get_mut(0)?.unwrap();
            intermediate_tx.lock_time = lock_time;
            intermediate_tx.input.push_back(tx_in)?;

            let intermediate_tx_out_value = intermediate_tx.value()?;
            let excess_value = reserve_value - intermediate_tx_out_value;
            let excess_tx_out = bitcoin::TxOut {
                value: excess_value,
                script_pubkey: output_script,
            };
            intermediate_tx
                .output
                .push_back(Adapter::new(excess_tx_out))?;

            let mut disbursal_batch = self.batches.get_mut(BatchType::Disbursal as u64)?.unwrap();
            for tx in final_txs {
                disbursal_batch.push_back(tx)?;
            }
        }

        self.deduct_emergency_disbursal_fees(fee_rate)?;

        let mut disbursal_batch = self.batches.get_mut(BatchType::Disbursal as u64)?.unwrap();
        for i in 0..disbursal_batch.len() {
            let mut tx = disbursal_batch.get_mut(i)?.unwrap();
            for j in 0..tx.input.len() {
                tx.populate_input_sig_message(j.try_into()?)?;
            }
        }

        let mut intermediate_tx_batch = self
            .batches
            .get_mut(BatchType::IntermediateTx as u64)?
            .unwrap();
        let mut intermediate_tx = intermediate_tx_batch.get_mut(0)?.unwrap();
        intermediate_tx.populate_input_sig_message(0)?;

        Ok(())
    }

    #[allow(unused_variables)]
    pub fn advance(
        mut self,
        nbtc_accounts: &Accounts<Nbtc>,
        recovery_scripts: &Map<orga::coins::Address, Adapter<bitcoin::Script>>,
        external_outputs: impl Iterator<Item = Result<bitcoin::TxOut>>,
        config: &Config,
    ) -> Result<BuildingAdvanceRes> {
        self.0.status = CheckpointStatus::Signing;

        let reserve_out = bitcoin::TxOut {
            value: 0, // will be updated after counting ins/outs and fees
            script_pubkey: self.0.sigset.output_script(&[0u8])?, // TODO: double-check safety
        };

        let mut checkpoint_batch = self
            .0
            .batches
            .get_mut(BatchType::Checkpoint as u64)?
            .unwrap();
        let mut checkpoint_tx = checkpoint_batch.get_mut(0)?.unwrap();

        checkpoint_tx.output.push_front(Adapter::new(reserve_out))?;

        let mut excess_inputs = vec![];
        while checkpoint_tx.input.len() > config.max_inputs {
            let removed_input = checkpoint_tx.input.pop_back()?.unwrap();
            excess_inputs.push(removed_input);
        }

        let mut excess_outputs = vec![];
        while checkpoint_tx.output.len() > config.max_outputs {
            let removed_output = checkpoint_tx.output.pop_back()?.unwrap();
            excess_outputs.push(removed_output);
        }

        //TODO: Input/Output sum functions
        let mut in_amount = 0;
        for i in 0..checkpoint_tx.input.len() {
            let input = checkpoint_tx.input.get(i)?.unwrap();
            in_amount += input.amount;
        }

        let mut out_amount = 0;
        for i in 0..checkpoint_tx.output.len() {
            let output = checkpoint_tx.output.get(i)?.unwrap();
            out_amount += output.value;
        }

        let est_vsize = checkpoint_tx.vsize()?
            + checkpoint_tx
                .input
                .iter()?
                .fold(Ok(0), |sum: Result<u64>, input| {
                    Ok(sum? + input?.est_witness_vsize)
                })?;

        let fee = est_vsize * config.fee_rate;
        let reserve_value = in_amount
            .checked_sub(out_amount + fee)
            .ok_or_else(|| OrgaError::App("Insufficient funds to cover fees".to_string()))?;
        let mut reserve_out = checkpoint_tx.output.get_mut(0)?.unwrap();
        reserve_out.value = reserve_value;

        let bitcoin_tx = checkpoint_tx.to_bitcoin_tx()?;
        let mut sc = bitcoin::util::sighash::SighashCache::new(&bitcoin_tx);
        for i in 0..checkpoint_tx.input.len() {
            let mut input = checkpoint_tx.input.get_mut(i)?.unwrap();
            let sighash = sc.segwit_signature_hash(
                i as usize,
                &input.redeem_script,
                input.amount,
                EcdsaSighashType::All,
            )?;
            input.signatures.set_message(sighash.into_inner());
        }

        let reserve_outpoint = bitcoin::OutPoint {
            txid: checkpoint_tx.txid()?,
            vout: 0,
        };

        self.generate_emergency_disbursal_txs(
            nbtc_accounts,
            recovery_scripts,
            reserve_outpoint,
            external_outputs,
            config.fee_rate,
            reserve_value,
        )?;

        Ok((
            reserve_outpoint,
            reserve_value,
            excess_inputs,
            excess_outputs,
        ))
    }
}

#[orga]
impl CheckpointQueue {
    pub fn configure(&mut self, config: Config) {
        self.config = config;
    }

    pub fn config(&self) -> Config {
        self.config.clone()
    }

    pub fn reset(&mut self) -> OrgaResult<()> {
        self.index = 0;
        super::clear_deque(&mut self.queue)?;

        Ok(())
    }

<<<<<<< HEAD
=======
    pub fn rewind(&mut self, to_index: u32) -> Result<()> {
        if to_index > self.index || self.index - to_index > self.queue.len() as u32 {
            return Err(OrgaError::App("Invalid index".to_string()).into());
        }

        let mut inputs = vec![];
        let mut outputs = vec![];
        let mut checkpoint = loop {
            let mut removed = self.queue.pop_back()?.unwrap().into_inner();

            let mut checkpoint_batch = removed
                .batches
                .get_mut(BatchType::Checkpoint as u64)?
                .unwrap();
            checkpoint_batch.signed_txs = 0;

            let mut checkpoint_tx = checkpoint_batch.back_mut()?.unwrap();
            checkpoint_tx.signed_inputs = 0;

            while let Some(input) = checkpoint_tx.input.pop_back()? {
                if checkpoint_tx.input.is_empty() && self.index != to_index {
                    // skip reserve input (except on target index)
                    continue;
                }
                let mut input = input.into_inner();
                input.signatures.clear_sigs()?;
                inputs.push(input);
            }

            while let Some(output) = checkpoint_tx.output.pop_back()? {
                if checkpoint_tx.output.is_empty() {
                    // skip reserve output
                    continue;
                }
                if output.value <= output.script_pubkey.dust_value().to_sat() {
                    // skip dust outputs
                    continue;
                }
                outputs.push(output.into_inner());
            }

            if self.index == to_index {
                break removed;
            }
            self.index -= 1;
        };

        checkpoint.status = CheckpointStatus::Building;

        let mut checkpoint_batch = checkpoint
            .batches
            .get_mut(BatchType::Checkpoint as u64)?
            .unwrap();
        let mut checkpoint_tx = checkpoint_batch.back_mut()?.unwrap();
        checkpoint_tx.input.push_back(inputs.pop().unwrap())?;
        for input in inputs {
            checkpoint_tx.input.push_back(input)?;
        }
        for output in outputs {
            checkpoint_tx.output.push_back(output)?;
        }

        self.queue.push_back(checkpoint)?;

        Ok(())
    }

>>>>>>> b15c6d26
    #[query]
    pub fn get(&self, index: u32) -> Result<Ref<'_, Checkpoint>> {
        let index = self.get_deque_index(index)?;
        Ok(self.queue.get(index as u64)?.unwrap())
    }

    pub fn get_mut(&mut self, index: u32) -> Result<ChildMut<'_, u64, Checkpoint>> {
        let index = self.get_deque_index(index)?;
        Ok(self.queue.get_mut(index as u64)?.unwrap())
    }

    fn get_deque_index(&self, index: u32) -> Result<u32> {
        let start = self.index + 1 - (self.queue.len() as u32);
        if index > self.index || index < start {
            Err(OrgaError::App("Index out of bounds".to_string()).into())
        } else {
            Ok(index - start)
        }
    }

    // TODO: remove this attribute, not sure why clippy is complaining when is_empty is defined
    #[allow(clippy::len_without_is_empty)]
    pub fn len(&self) -> Result<u32> {
        Ok(u32::try_from(self.queue.len())?)
    }

    pub fn is_empty(&self) -> Result<bool> {
        Ok(self.len()? == 0)
    }

    #[query]
    pub fn index(&self) -> u32 {
        self.index
    }

    #[query]
    pub fn all(&self) -> Result<Vec<(u32, Ref<'_, Checkpoint>)>> {
        // TODO: return iterator
        // TODO: use Deque iterator

        let mut out = Vec::with_capacity(self.queue.len() as usize);

        for i in 0..self.queue.len() {
            let checkpoint = self.queue.get(i)?.unwrap();
            out.push((
                (self.index + 1 - (self.queue.len() as u32 - i as u32)),
                checkpoint,
            ));
        }

        Ok(out)
    }

    #[query]
    pub fn completed(&self, limit: u32) -> Result<Vec<CompletedCheckpoint<'_>>> {
        // TODO: return iterator
        // TODO: use Deque iterator

        let mut out = vec![];

        let start = self.queue.len().saturating_sub(limit as u64);
        for i in start..self.queue.len() {
            let checkpoint = self.queue.get(i)?.unwrap();

            if !matches!(checkpoint.status, CheckpointStatus::Complete) {
                break;
            }

            out.push(CompletedCheckpoint(checkpoint));
        }

        Ok(out)
    }

    pub fn last_completed_index(&self) -> Result<u32> {
        if self.signing()?.is_some() {
            self.index.checked_sub(2)
        } else {
            self.index.checked_sub(1)
        }
        .ok_or_else(|| Error::Orga(OrgaError::App("No completed checkpoints yet".to_string())))
    }

    #[query]
    pub fn last_completed(&self) -> Result<Ref<Checkpoint>> {
        self.get(self.last_completed_index()?)
    }

    pub fn last_completed_mut(&mut self) -> Result<ChildMut<u64, Checkpoint>> {
        self.get_mut(self.last_completed_index()?)
    }

    #[query]
    pub fn last_completed_tx(&self) -> Result<Adapter<bitcoin::Transaction>> {
        let bitcoin_tx = self.last_completed()?.checkpoint_tx()?;
        Ok(Adapter::new(bitcoin_tx))
    }

    #[query]
    pub fn completed_txs(&self, limit: u32) -> Result<Vec<Adapter<bitcoin::Transaction>>> {
        self.completed(limit)?
            .into_iter()
            .map(|c| Ok(Adapter::new(c.checkpoint_tx()?)))
            .collect()
    }

    #[query]
<<<<<<< HEAD
    pub fn emergency_disbursal_txs(&self) -> Result<Vec<Adapter<bitcoin::Transaction>>> {
        let mut vec = vec![];

        if let Some(completed) = self.completed()?.last() {
            let intermediate_tx_batch = completed
                .batches
                .get(BatchType::IntermediateTx as u64)?
                .unwrap();
            let intermediate_tx = intermediate_tx_batch.get(0)?.unwrap();
            vec.push(Adapter::new(intermediate_tx.to_bitcoin_tx()?));
=======
    pub fn emergency_disbursal_txs(
        &self,
        limit: u32,
    ) -> Result<Vec<Adapter<bitcoin::Transaction>>> {
        #[cfg(not(feature = "emergency-disbursal"))]
        unimplemented!("{}", limit);

        #[cfg(feature = "emergency-disbursal")]
        {
            let mut vec = vec![];

            if let Some(completed) = self.completed(limit)?.last() {
                let intermediate_tx_batch = completed
                    .batches
                    .get(BatchType::IntermediateTx as u64)?
                    .unwrap();
                let intermediate_tx = intermediate_tx_batch.get(0)?.unwrap();
                vec.push(Adapter::new(intermediate_tx.to_bitcoin_tx()?));

                let disbursal_batch = completed.batches.get(BatchType::Disbursal as u64)?.unwrap();
                for tx in disbursal_batch.iter()? {
                    vec.push(Adapter::new(tx?.to_bitcoin_tx()?));
                }
            }
>>>>>>> b15c6d26

            let disbursal_batch = completed.batches.get(BatchType::Disbursal as u64)?.unwrap();
            for tx in disbursal_batch.iter()? {
                vec.push(Adapter::new(tx?.to_bitcoin_tx()?));
            }
        }

        Ok(vec)
    }

    #[query]
    pub fn signing(&self) -> Result<Option<SigningCheckpoint<'_>>> {
        if self.queue.len() < 2 {
            return Ok(None);
        }

        let second = self.get(self.index - 1)?;
        if !matches!(second.status, CheckpointStatus::Signing) {
            return Ok(None);
        }

        Ok(Some(SigningCheckpoint(second)))
    }

    pub fn signing_mut(&mut self) -> Result<Option<SigningCheckpointMut>> {
        if self.queue.len() < 2 {
            return Ok(None);
        }

        let second = self.get_mut(self.index - 1)?;
        if !matches!(second.status, CheckpointStatus::Signing) {
            return Ok(None);
        }

        Ok(Some(SigningCheckpointMut(second)))
    }

    pub fn building(&self) -> Result<BuildingCheckpoint> {
        let last = self.get(self.index)?;
        Ok(BuildingCheckpoint(last))
    }

    pub fn building_mut(&mut self) -> Result<BuildingCheckpointMut> {
        let last = self.get_mut(self.index)?;
        Ok(BuildingCheckpointMut(last))
    }

    pub fn prune(&mut self) -> Result<()> {
        let latest = self.building()?.create_time();

        while let Some(oldest) = self.queue.front()? {
            if latest - oldest.create_time() <= self.config.max_age {
                break;
            }

            self.queue.pop_front()?;
        }
        Ok(())
    }

    #[cfg(feature = "full")]
    pub fn maybe_step(
        &mut self,
        sig_keys: &Map<ConsensusKey, Xpub>,
        nbtc_accounts: &Accounts<Nbtc>,
        recovery_scripts: &Map<orga::coins::Address, Adapter<bitcoin::Script>>,
        external_outputs: impl Iterator<Item = Result<bitcoin::TxOut>>,
    ) -> Result<bool> {
        if self.signing()?.is_some() {
            return Ok(false);
        }

        if !self.queue.is_empty() {
            let now = self
                .context::<Time>()
                .ok_or_else(|| OrgaError::App("No time context".to_string()))?
                .seconds as u64;
            let elapsed = now - self.building()?.create_time();
            if elapsed < self.config.min_checkpoint_interval {
                return Ok(false);
            }

            if elapsed < self.config.max_checkpoint_interval || self.index == 0 {
                let building = self.building()?;
                let checkpoint_tx = building.checkpoint_tx()?;

                let has_pending_deposit = if self.index == 0 {
                    !checkpoint_tx.input.is_empty()
                } else {
                    checkpoint_tx.input.len() > 1
                };

                let has_pending_withdrawal = !checkpoint_tx.output.is_empty();

                if !has_pending_deposit && !has_pending_withdrawal {
                    return Ok(false);
                }
            }
        }

        if self.maybe_push(sig_keys)?.is_none() {
            return Ok(false);
        }

        #[cfg(feature = "testnet")]
        self.prune()?;

        if self.index > 0 {
            let config = self.config();
            let second = self.get_mut(self.index - 1)?;
            let sigset = second.sigset.clone();
            let (reserve_outpoint, reserve_value, excess_inputs, excess_outputs) =
                BuildingCheckpointMut(second).advance(
                    nbtc_accounts,
                    recovery_scripts,
                    external_outputs,
                    &config,
                )?;

            let mut building = self.building_mut()?;
            let mut building_checkpoint_batch = building
                .batches
                .get_mut(BatchType::Checkpoint as u64)?
                .unwrap();
            let mut checkpoint_tx = building_checkpoint_batch.get_mut(0)?.unwrap();

            let input = Input::new(
                reserve_outpoint,
                &sigset,
                &[0u8], // TODO: double-check safety
                reserve_value,
            )?;

            checkpoint_tx.input.push_back(input)?;

            for input in excess_inputs {
                let shares = input.signatures.shares()?;
                let mut data = input.into_inner();
                data.signatures = ThresholdSig::from_shares(shares)?;
                checkpoint_tx.input.push_back(data)?;
            }

            for output in excess_outputs {
                let data = output.into_inner();
                checkpoint_tx.output.push_back(data)?;
            }
        }

        Ok(true)
    }

    #[cfg(feature = "full")]
    pub fn maybe_push(
        &mut self,
        sig_keys: &Map<ConsensusKey, Xpub>,
    ) -> Result<Option<BuildingCheckpointMut>> {
        let mut index = self.index;
        if !self.queue.is_empty() {
            index += 1;
        }

        let sigset = SignatorySet::from_validator_ctx(index, sig_keys)?;

        if sigset.possible_vp() == 0 {
            return Ok(None);
        }

        if !sigset.has_quorum() {
            return Ok(None);
        }

        self.index = index;

        self.queue.push_back(Checkpoint::new(sigset)?)?;

        let building = self.building_mut()?;

        Ok(Some(building))
    }

    #[query]
    pub fn active_sigset(&self) -> Result<SignatorySet> {
        Ok(self.building()?.sigset.clone())
    }

    #[call]
    pub fn sign(&mut self, xpub: Xpub, sigs: LengthVec<u16, Signature>, index: u32) -> Result<()> {
        super::exempt_from_fee()?;

        let mut checkpoint = self.get_mut(index)?;
        let status = checkpoint.status;
        if matches!(status, CheckpointStatus::Building) {
            return Err(OrgaError::App("Checkpoint is still building".to_string()).into());
        }

        checkpoint.sign(xpub, sigs)?;

        if matches!(status, CheckpointStatus::Signing) && checkpoint.signed()? {
            let checkpoint_tx = checkpoint.checkpoint_tx()?;
            info!("Checkpoint signing complete {:?}", checkpoint_tx);
            SigningCheckpointMut(checkpoint).advance()?;
        }

        Ok(())
    }

    #[query]
    pub fn sigset(&self, index: u32) -> Result<SignatorySet> {
        Ok(self.get(index)?.sigset.clone())
    }
}

#[cfg(test)]
mod test {
    #[cfg(all(feature = "full"))]
    use bitcoin::{
        util::bip32::{ChildNumber, ExtendedPrivKey, ExtendedPubKey},
        OutPoint, PubkeyHash, Script, Txid,
    };
    #[cfg(all(feature = "full"))]
    use rand::Rng;

    #[cfg(all(feature = "full"))]
    use crate::bitcoin::{signatory::Signatory, threshold_sig::Share};

    use super::*;

    fn push_bitcoin_tx_output(tx: &mut BitcoinTx, value: u64) {
        let tx_out = bitcoin::TxOut {
            value,
            script_pubkey: bitcoin::Script::new(),
        };
        tx.output.push_back(Output::new(tx_out)).unwrap();
    }

    #[test]
    fn deduct_fee() {
        let mut bitcoin_tx = BitcoinTx::default();
        push_bitcoin_tx_output(&mut bitcoin_tx, 0);
        push_bitcoin_tx_output(&mut bitcoin_tx, 10000);

        bitcoin_tx.deduct_fee(100).unwrap();

        assert_eq!(bitcoin_tx.output.len(), 1);
        assert_eq!(bitcoin_tx.output.get(0).unwrap().unwrap().value, 9900);
    }

    #[test]
    fn deduct_fee_multi_pass() {
        let mut bitcoin_tx = BitcoinTx::default();
        push_bitcoin_tx_output(&mut bitcoin_tx, 502);
        push_bitcoin_tx_output(&mut bitcoin_tx, 482);
        push_bitcoin_tx_output(&mut bitcoin_tx, 300);

        bitcoin_tx.deduct_fee(30).unwrap();

        assert_eq!(bitcoin_tx.output.len(), 1);
        assert_eq!(bitcoin_tx.output.get(0).unwrap().unwrap().value, 472);
    }

    #[test]
    fn deduct_fee_multi_pass_empty_result() {
        let mut bitcoin_tx = BitcoinTx::default();
        push_bitcoin_tx_output(&mut bitcoin_tx, 60);
        push_bitcoin_tx_output(&mut bitcoin_tx, 70);
        push_bitcoin_tx_output(&mut bitcoin_tx, 100);

        bitcoin_tx.deduct_fee(200).unwrap();
    }

    //TODO: More fee deduction tests
}<|MERGE_RESOLUTION|>--- conflicted
+++ resolved
@@ -915,76 +915,6 @@
         Ok(())
     }
 
-<<<<<<< HEAD
-=======
-    pub fn rewind(&mut self, to_index: u32) -> Result<()> {
-        if to_index > self.index || self.index - to_index > self.queue.len() as u32 {
-            return Err(OrgaError::App("Invalid index".to_string()).into());
-        }
-
-        let mut inputs = vec![];
-        let mut outputs = vec![];
-        let mut checkpoint = loop {
-            let mut removed = self.queue.pop_back()?.unwrap().into_inner();
-
-            let mut checkpoint_batch = removed
-                .batches
-                .get_mut(BatchType::Checkpoint as u64)?
-                .unwrap();
-            checkpoint_batch.signed_txs = 0;
-
-            let mut checkpoint_tx = checkpoint_batch.back_mut()?.unwrap();
-            checkpoint_tx.signed_inputs = 0;
-
-            while let Some(input) = checkpoint_tx.input.pop_back()? {
-                if checkpoint_tx.input.is_empty() && self.index != to_index {
-                    // skip reserve input (except on target index)
-                    continue;
-                }
-                let mut input = input.into_inner();
-                input.signatures.clear_sigs()?;
-                inputs.push(input);
-            }
-
-            while let Some(output) = checkpoint_tx.output.pop_back()? {
-                if checkpoint_tx.output.is_empty() {
-                    // skip reserve output
-                    continue;
-                }
-                if output.value <= output.script_pubkey.dust_value().to_sat() {
-                    // skip dust outputs
-                    continue;
-                }
-                outputs.push(output.into_inner());
-            }
-
-            if self.index == to_index {
-                break removed;
-            }
-            self.index -= 1;
-        };
-
-        checkpoint.status = CheckpointStatus::Building;
-
-        let mut checkpoint_batch = checkpoint
-            .batches
-            .get_mut(BatchType::Checkpoint as u64)?
-            .unwrap();
-        let mut checkpoint_tx = checkpoint_batch.back_mut()?.unwrap();
-        checkpoint_tx.input.push_back(inputs.pop().unwrap())?;
-        for input in inputs {
-            checkpoint_tx.input.push_back(input)?;
-        }
-        for output in outputs {
-            checkpoint_tx.output.push_back(output)?;
-        }
-
-        self.queue.push_back(checkpoint)?;
-
-        Ok(())
-    }
-
->>>>>>> b15c6d26
     #[query]
     pub fn get(&self, index: u32) -> Result<Ref<'_, Checkpoint>> {
         let index = self.get_deque_index(index)?;
@@ -1092,51 +1022,24 @@
     }
 
     #[query]
-<<<<<<< HEAD
     pub fn emergency_disbursal_txs(&self) -> Result<Vec<Adapter<bitcoin::Transaction>>> {
-        let mut vec = vec![];
-
-        if let Some(completed) = self.completed()?.last() {
+        let mut txs = vec![];
+
+        if let Some(completed) = self.completed(1)?.last() {
             let intermediate_tx_batch = completed
                 .batches
                 .get(BatchType::IntermediateTx as u64)?
                 .unwrap();
             let intermediate_tx = intermediate_tx_batch.get(0)?.unwrap();
-            vec.push(Adapter::new(intermediate_tx.to_bitcoin_tx()?));
-=======
-    pub fn emergency_disbursal_txs(
-        &self,
-        limit: u32,
-    ) -> Result<Vec<Adapter<bitcoin::Transaction>>> {
-        #[cfg(not(feature = "emergency-disbursal"))]
-        unimplemented!("{}", limit);
-
-        #[cfg(feature = "emergency-disbursal")]
-        {
-            let mut vec = vec![];
-
-            if let Some(completed) = self.completed(limit)?.last() {
-                let intermediate_tx_batch = completed
-                    .batches
-                    .get(BatchType::IntermediateTx as u64)?
-                    .unwrap();
-                let intermediate_tx = intermediate_tx_batch.get(0)?.unwrap();
-                vec.push(Adapter::new(intermediate_tx.to_bitcoin_tx()?));
-
-                let disbursal_batch = completed.batches.get(BatchType::Disbursal as u64)?.unwrap();
-                for tx in disbursal_batch.iter()? {
-                    vec.push(Adapter::new(tx?.to_bitcoin_tx()?));
-                }
-            }
->>>>>>> b15c6d26
+            txs.push(Adapter::new(intermediate_tx.to_bitcoin_tx()?));
 
             let disbursal_batch = completed.batches.get(BatchType::Disbursal as u64)?.unwrap();
             for tx in disbursal_batch.iter()? {
-                vec.push(Adapter::new(tx?.to_bitcoin_tx()?));
-            }
-        }
-
-        Ok(vec)
+                txs.push(Adapter::new(tx?.to_bitcoin_tx()?));
+            }
+        }
+
+        Ok(txs)
     }
 
     #[query]
