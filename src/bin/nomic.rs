#![feature(trivial_bounds)]
#![allow(incomplete_features)]
#![feature(specialization)]
#![feature(async_closure)]
#![feature(never_type)]

// use nomic::bitcoin::relayer::Config as RelayerConfig;
// use nomic::utils::{
//     declare_validator, poll_for_blocks, populate_bitcoin_block, setup_test_app, setup_test_signer,
//     test_bitcoin_client,
// };
use nomic::utils::{poll_for_blocks, populate_bitcoin_block, test_bitcoin_client};
use orga::context::Context;
use std::convert::TryInto;
use std::fs::Permissions;
use std::os::unix::fs::PermissionsExt;
#[cfg(not(feature = "compat"))]
use std::os::unix::process::ExitStatusExt;
use std::path::PathBuf;
use std::str::FromStr;
use std::time::Duration;

<<<<<<< HEAD
use bitcoincore_rpc_async::{Auth, Client as BtcClient};
use bitcoind::{BitcoinD, Conf};
use chrono::{TimeZone, Utc};
use clap::Parser;
use futures::executor::block_on;
use log::info;
use nomic::app::DepositCommitment;
use nomic::app::InnerAppTestnet;
=======
use clap::Parser;
use futures::executor::block_on;
use nomic::app::DepositCommitment;
use nomic::app::InnerApp;
use nomic::app::Nom;
>>>>>>> 9286f1fb
// use nomic::bitcoin::{relayer::Relayer, signer::Signer};
use nomic::app_client_testnet as app_client;
use nomic::error::Error as NomicError;
use nomic::error::Result;
use nomic::network::Network;
use nomic::utils::start_rest;
// use nomic::bitcoin::{relayer::Relayer, signer::Signer};
use orga::abci::Node;
use orga::client::wallet::{SimpleWallet, Wallet};
use orga::client::AppClient;
use orga::coins::{Address, Commission, Decimal, Declaration, Symbol};
use orga::macros::build_call;
use orga::merk::MerkStore;
<<<<<<< HEAD
use orga::plugins::{load_privkey, Time, MIN_FEE};
=======
use orga::plugins::MIN_FEE;
>>>>>>> 9286f1fb
use orga::prelude::*;
use orga::tendermint::client::HttpClient;
use serde::{Deserialize, Serialize};
use tempfile::tempdir;
use tendermint_rpc::Client as _;

const BANNER: &str = r#"
███╗   ██╗  ██████╗  ███╗   ███╗ ██╗  ██████╗
████╗  ██║ ██╔═══██╗ ████╗ ████║ ██║ ██╔════╝
██╔██╗ ██║ ██║   ██║ ██╔████╔██║ ██║ ██║
██║╚██╗██║ ██║   ██║ ██║╚██╔╝██║ ██║ ██║
██║ ╚████║ ╚██████╔╝ ██║ ╚═╝ ██║ ██║ ╚██████╗
╚═╝  ╚═══╝  ╚═════╝  ╚═╝     ╚═╝ ╚═╝  ╚═════╝
"#;

// #[cfg(feature = "testnet")]
// fn now_seconds() -> i64 {
//     use std::time::SystemTime;

//     SystemTime::now()
//         .duration_since(SystemTime::UNIX_EPOCH)
//         .unwrap()
//         .as_secs() as i64
// }

fn wallet() -> SimpleWallet {
    let path = home::home_dir().unwrap().join(".orga-wallet");
    SimpleWallet::open(path).unwrap()
}

fn my_address() -> Address {
    wallet().address().unwrap().unwrap()
}

fn app_client() -> AppClient<InnerApp, InnerApp, HttpClient, Nom, SimpleWallet> {
    nomic::app_client_testnet().with_wallet(wallet())
}

#[derive(Parser, Debug)]
#[clap(
    version = env!("CARGO_PKG_VERSION"),
    author = "The Nomic Developers <hello@nomic.io>"
)]
pub struct Opts {
    #[clap(subcommand)]
    cmd: Command,
}

#[derive(Parser, Debug)]
pub enum Command {
    Start(StartCmd),
    Send(SendCmd),
    SendNbtc(SendNbtcCmd),
    Balance(BalanceCmd),
    Delegations(DelegationsCmd),
    Validators(ValidatorsCmd),
    Delegate(DelegateCmd),
    Declare(DeclareCmd),
    Unbond(UnbondCmd),
    Redelegate(RedelegateCmd),
    Unjail(UnjailCmd),
    Edit(EditCmd),
    Claim(ClaimCmd),
    Airdrop(AirdropCmd),
    ClaimAirdrop(ClaimAirdropCmd),
    Relayer(RelayerCmd),
    Signer(SignerCmd),
    SetSignatoryKey(SetSignatoryKeyCmd),
    Deposit(DepositCmd),
    Devnet(DevnetCmd),
    #[cfg(feature = "testnet")]
    InterchainDeposit(InterchainDepositCmd),
    Withdraw(WithdrawCmd),
    #[cfg(feature = "testnet")]
    IbcDepositNbtc(IbcDepositNbtcCmd),
    #[cfg(feature = "testnet")]
    IbcWithdrawNbtc(IbcWithdrawNbtcCmd),
    #[cfg(feature = "testnet")]
    Grpc(GrpcCmd),
    #[cfg(feature = "testnet")]
    IbcTransfer(IbcTransferCmd),
    Export(ExportCmd),
}

impl Command {
    async fn run(&self) -> Result<()> {
        use Command::*;
        match self {
            Start(cmd) => cmd.run().await,
            Send(cmd) => cmd.run().await,
            SendNbtc(cmd) => cmd.run().await,
            Balance(cmd) => cmd.run().await,
            Delegate(cmd) => cmd.run().await,
            Declare(cmd) => cmd.run().await,
            Delegations(cmd) => cmd.run().await,
            Validators(cmd) => cmd.run().await,
            Unbond(cmd) => cmd.run().await,
            Redelegate(cmd) => cmd.run().await,
            Unjail(cmd) => cmd.run().await,
            Edit(cmd) => cmd.run().await,
            Claim(cmd) => cmd.run().await,
            ClaimAirdrop(cmd) => cmd.run().await,
            Airdrop(cmd) => cmd.run().await,
            Relayer(cmd) => cmd.run().await,
            Signer(cmd) => cmd.run().await,
            SetSignatoryKey(cmd) => cmd.run().await,
            Deposit(cmd) => cmd.run().await,
            Devnet(cmd) => cmd.run().await,
            #[cfg(feature = "testnet")]
            InterchainDeposit(cmd) => cmd.run().await,
            Withdraw(cmd) => cmd.run().await,
            #[cfg(feature = "testnet")]
            IbcDepositNbtc(cmd) => cmd.run().await,
            #[cfg(feature = "testnet")]
            IbcWithdrawNbtc(cmd) => cmd.run().await,
            #[cfg(feature = "testnet")]
            Grpc(cmd) => cmd.run().await,
            #[cfg(feature = "testnet")]
            IbcTransfer(cmd) => cmd.run().await,
            Export(cmd) => cmd.run().await,
        }
    }
}

#[derive(Parser, Clone, Debug, Serialize, Deserialize)]
pub struct StartCmd {
    #[clap(flatten)]
    config: nomic::network::Config,
    #[clap(long)]
    pub network: Option<Network>,
    #[clap(long)]
    pub tendermint_logs: bool,
    #[clap(long)]
    pub clone_store: Option<String>,
    #[clap(long)]
    pub reset_store_height: bool,
    #[clap(long)]
    pub unsafe_reset: bool,
    #[clap(long)]
    pub skip_init_chain: bool,
    #[cfg(feature = "compat")]
    #[clap(long)]
    pub legacy_home: Option<String>,
    #[cfg(feature = "compat")]
    #[clap(long)]
    pub migrate: bool,
    #[cfg(not(feature = "compat"))]
    #[clap(long)]
    pub legacy_bin: Option<String>,
    #[clap(long)]
    pub home: Option<String>,
    #[clap(long)]
    pub freeze_valset: bool,
    #[clap(long)]
    pub signal_version: Option<String>,
    #[clap(long)]
    pub validator_key: Option<String>,
    #[clap(long)]
    pub node_key: Option<String>,
}

impl StartCmd {
    async fn run(&self) -> Result<()> {
        let mut cmd = self.clone();

        tokio::task::spawn_blocking(move || {
            if let Some(network) = cmd.network {
                let mut config = network.config();

                if cmd.config.chain_id.is_some() {
                    log::error!("Passed in unexpected chain-id");
                    std::process::exit(1);
                }
                if cmd.config.genesis.is_some() {
                    log::error!("Passed in unexpected genesis");
                    std::process::exit(1);
                }
                #[cfg(feature = "compat")]
                if cmd.config.upgrade_time.is_some() {
                    config.upgrade_time = cmd.config.upgrade_time;
                }

                // TODO: deduplicate
                config.state_sync_rpc.extend(cmd.config.state_sync_rpc.into_iter());

                // TODO: should all built-in tmflags get shadowed by user-specified tmflags?
                config.tendermint_flags.extend(cmd.config.tendermint_flags.into_iter());

                cmd.config = config;
            }

            let home = cmd.home.map_or_else(
                || {
<<<<<<< HEAD
                    match std::env::var("NOMIC_HOME_DIR") {
                        Ok(home) => PathBuf::from(home),
                        Err(_) => Node::home(
                            &cmd.config.chain_id
                                .expect("Expected a chain-id or home directory to be set"),
                        )
                    }
=======
                    Node::home(
                        cmd.config.chain_id.as_ref()
                            .expect("Expected a chain-id or home directory to be set"),
                    )
>>>>>>> 9286f1fb
                },
                |home| PathBuf::from_str(&home).unwrap(),
            );

            if cmd.freeze_valset {
                std::env::set_var("ORGA_STATIC_VALSET", "true");
            }

            #[cfg(feature = "compat")]
            let mut had_legacy = false;
            #[cfg(feature = "compat")]
            if let Some(upgrade_time) = cmd.config.upgrade_time {
                let legacy_home = if let Some(ref legacy_home) = cmd.legacy_home {
                    let lh = PathBuf::from_str(legacy_home).unwrap();
                    if !lh.exists() {
                        log::error!("Legacy home does not exist ({})", lh.display());
                    }
                    lh
                } else {
                    #[allow(clippy::redundant_clone)]
                    home.clone()
                };

                if legacy_home.exists() {
                    let store_path = legacy_home.join("merk");
                    let store = MerkStore::new(store_path);
                    let timestamp = store
                        .merk()
                        .get_aux(b"timestamp")?
                        .map(|ts| i64::decode(ts.as_slice()))
                        .transpose()?
                        .unwrap_or_default();
                    drop(store);
                    log::debug!("Legacy timestamp: {}", timestamp);

                    let bin_path = legacy_home.join("nomic-v4");
                    had_legacy = bin_path.exists();

                    if timestamp < upgrade_time && bin_path.exists() || cmd.config.legacy_version.is_some() {
                        if let Some(legacy_version) = cmd.config.legacy_version {
                            let version = String::from_utf8(
                                std::process::Command::new(&bin_path)
                                    .arg("--version")
                                    .output()?
                                    .stdout,
                            )
                            .unwrap();
                            let expected = format!("nomic {}", legacy_version);
                            if version.trim() != expected.as_str() {
                                log::error!("Legacy binary does not match specified version. Expected '{}', got '{}'", expected, version.trim());
                                std::process::exit(1);
                            }
                        }

                        let mut cmd = std::process::Command::new(bin_path);
                        cmd.arg("start").env("STOP_TIME", upgrade_time.to_string());
                        log::info!("Starting legacy node... ({:#?})", cmd);
                        // TODO: verify output (or return code) of legacy node shows it exited cleanly
                        cmd.spawn()?.wait()?;
                    } else {
                        log::info!("Upgrade time has passed");
                    }
                }
            }

            #[cfg(not(feature = "compat"))]
            if let Some(legacy_version) = &cmd.config.legacy_version {
<<<<<<< HEAD
                let version_hex = hex::encode([InnerAppTestnet::CONSENSUS_VERSION]);
=======
                let version_hex = hex::encode([InnerApp::CONSENSUS_VERSION]);
>>>>>>> 9286f1fb

                let net_ver_path = home.join("network_version");
                let up_to_date = if net_ver_path.exists() {
                    let net_ver = String::from_utf8(std::fs::read(net_ver_path).unwrap())
                        .unwrap()
                        .trim()
                        .to_string();
                    version_hex == net_ver
                } else {
                    false
                };

                if up_to_date {
                    log::info!("Node version matches network version, no need to run legacy binary");
                } else {
                    let legacy_bin = if let Some(legacy_bin) = cmd.legacy_bin {
                        PathBuf::from_str(legacy_bin.as_str()).unwrap()
                    } else {
                        home.join("bin").join(format!("nomic-{}", legacy_version))
                    };

                    if !legacy_bin.exists() {
                        log::warn!("Legacy binary does not exist, attempting to skip ahead");
                    } else {
                        let mut legacy_cmd = std::process::Command::new(legacy_bin);
                        legacy_cmd.args([
                            "start",
                            "--signal-version",
                            &version_hex,
                            "--home",
                            home.to_str().unwrap(),
                            "--",
                        ]);
                        legacy_cmd.args(&cmd.config.tendermint_flags);
                        log::info!("Starting legacy node... ({:#?})", legacy_cmd);
                        let res = legacy_cmd.spawn()?.wait()?;
                        dbg!(res.signal(), res.stopped_signal(), res.code());
                        match res.code() {
                            Some(138) => {
                                log::info!("Legacy node exited for upgrade");
                            }
                            Some(code) => {
                                log::error!("Legacy node exited unexpectedly");
                                std::process::exit(code);
                            }
                            None => panic!("Legacy node exited unexpectedly"),
                        }
                    }
                }
            } else if cmd.legacy_bin.is_some() {
                log::error!("--legacy-version is required when specifying --legacy-bin");
                std::process::exit(1);
            }

            println!("{}\nVersion {}\n\n", BANNER, env!("CARGO_PKG_VERSION"));

            let has_node = home.exists();
            let config_path = home.join("tendermint/config/config.toml");
            let chain_id = cmd.config.chain_id.as_deref();
            if !has_node {
                log::info!("Initializing node at {}...", home.display());

                let node = Node::<nomic::app::App>::new(&home, chain_id, Default::default());

                if let Some(source) = cmd.clone_store {
                    let mut source = PathBuf::from_str(&source).unwrap();
                    if std::fs::read_dir(&source)?
                        .any(|c| c.as_ref().unwrap().file_name() == "merk")
                    {
                        source = source.join("merk");
                    }
                    log::info!("Cloning store from {}...", source.display());
                    node.init_from_store(
                        source,
                        if cmd.reset_store_height {
                            Some(0)
                        } else {
                            None
                        },
                    );
                }
                if let Some(val_key) = cmd.validator_key {
                    let val_key = PathBuf::from_str(&val_key).unwrap();
                    log::info!("Copying validator key from {}", val_key.display());
                    std::fs::copy(val_key, home.join("tendermint/config/priv_validator_key.json")).unwrap();
                }
                if let Some(node_key) = cmd.node_key {
                    let node_key = PathBuf::from_str(&node_key).unwrap();
                    log::info!("Copying node key from {}", node_key.display());
                    std::fs::copy(node_key, home.join("tendermint/config/node_key.json")).unwrap();
                }

                edit_block_time(&config_path, "3s");

                configure_node(&config_path, |cfg| {
                    cfg["rpc"]["laddr"] = toml_edit::value("tcp://0.0.0.0:26657");
                });
            } else if cmd.clone_store.is_some() {
                log::warn!("--clone-store only applies used when initializing a network home, ignoring");
            }

            let bin_path = home.join(format!("bin/nomic-{}", env!("CARGO_PKG_VERSION")));
            if !bin_path.exists() {
                log::debug!("Writing binary to {}", bin_path.display());
                let current_exe_bytes = std::fs::read(std::env::current_exe().unwrap()).unwrap();
                std::fs::create_dir_all(home.join("bin")).unwrap();
                std::fs::write(&bin_path, current_exe_bytes).unwrap();
                std::fs::set_permissions(bin_path, Permissions::from_mode(0o777)).unwrap();
            }

            log::info!("Starting node at {}...", home.display());
            let mut node = Node::<nomic::app::App>::new(&home, chain_id, Default::default());

            if cmd.unsafe_reset {
                node = node.reset();
            }
            if let Some(genesis) = cmd.config.genesis {
                let genesis_bytes = if genesis.contains('\n') {
                   genesis.as_bytes().to_vec()
                }
                else {
                std::fs::read(genesis)?
                };
                std::fs::write(home.join("tendermint/config/genesis.json"), genesis_bytes)?;
            }
            if !cmd.config.state_sync_rpc.is_empty() {
                let servers: Vec<_> = cmd.config.state_sync_rpc.iter().map(|s| s.as_str()).collect();
                configure_for_statesync(&home.join("tendermint/config/config.toml"), &servers);
            }
            #[cfg(feature = "compat")]
            if cmd.migrate || had_legacy {
                node = node.migrate::<nomic::app::AppV0>(vec![InnerApp::CONSENSUS_VERSION]);
            }
            if cmd.skip_init_chain {
                node = node.skip_init_chain();
            }
            if let Some(signal_version) = cmd.signal_version {
                let signal_version = hex::decode(signal_version).unwrap();
                tokio::spawn(async move {
                    let signal_version = signal_version.clone();
                    let signal_version2 = signal_version.clone();
                    let signal_version3 = signal_version.clone();
                    let done = move || {
                        log::info!("Node has signaled {:?}", signal_version2);
                    };

                    loop {
                        let signal_version = signal_version.clone().try_into().unwrap();
                        tokio::time::sleep(std::time::Duration::from_secs(5)).await;
                        if let Err(err) = app_client()
                            .call(|app| {
                                build_call!(app.signal(signal_version))
                            }, |app| build_call!(app.app_noop()))
                        {
                            let msg = err.to_string();
                            if msg.ends_with("has already been signaled") {
                                return done();
                            } else {
                                log::debug!("Error when signaling: {}", msg);
                                continue;
                            }
                        } else {
                            log::info!("Signaled version {:?}", signal_version3);
                            return done();
                        }
                    }
                });
            }

            node.stdout(std::process::Stdio::inherit())
                .stderr(std::process::Stdio::inherit())
                .print_tendermint_logs(cmd.tendermint_logs)
                .tendermint_flags(cmd.config.tendermint_flags.clone())
                .run()
        })
        .await
        .unwrap()?;

        Ok(())
    }
}

fn configure_node<P, F>(cfg_path: &P, configure: F)
where
    P: AsRef<std::path::Path>,
    F: Fn(&mut toml_edit::Document),
{
    let data = std::fs::read_to_string(cfg_path).expect("Failed to read config.toml");

    let mut toml = data
        .parse::<toml_edit::Document>()
        .expect("Failed to parse config.toml");

    configure(&mut toml);

    std::fs::write(cfg_path, toml.to_string()).expect("Failed to write config.toml");
}

fn edit_block_time(cfg_path: &PathBuf, timeout_commit: &str) {
    configure_node(cfg_path, |cfg| {
        cfg["consensus"]["timeout_commit"] = toml_edit::value(timeout_commit);
    });
}

fn configure_for_statesync(cfg_path: &PathBuf, rpc_servers: &[&str]) {
    log::info!("Getting bootstrap state for Tendermint light client...");
    let (height, hash) =
        block_on(get_bootstrap_state(rpc_servers)).expect("Failed to bootstrap state");
    log::info!(
        "Configuring light client at height {} with hash {}",
        height,
        hash
    );

    configure_node(cfg_path, |cfg| {
        cfg["statesync"]["enable"] = toml_edit::value(true);
        cfg["statesync"]["rpc_servers"] = toml_edit::value(rpc_servers.join(","));
        cfg["statesync"]["trust_height"] = toml_edit::value(height);
        cfg["statesync"]["trust_hash"] = toml_edit::value(hash.clone());
        cfg["statesync"]["discovery_time"] = toml_edit::value("8s");
        if cfg["statesync"]["trust_period"].to_string() == "0" {
            cfg["statesync"]["trust_period"] = toml_edit::value("216h0m0s");
        }
    });
}

async fn get_bootstrap_state(rpc_servers: &[&str]) -> Result<(i64, String)> {
    let rpc_clients: Vec<_> = rpc_servers
        .iter()
        .map(|addr| {
            tendermint_rpc::HttpClient::new(*addr).expect("Could not create tendermint RPC client")
        })
        .collect();

    // get median latest height
    let mut latest_heights = vec![];
    for client in rpc_clients.iter() {
        let status = match client.status().await {
            Ok(status) => status,
            Err(_) => continue,
        };
        let height = status.sync_info.latest_block_height.value();
        latest_heights.push(height);
    }

    if latest_heights.len() < rpc_servers.len() / 2 {
        return Err(orga::Error::App(
            "Failed to get state sync bootstrap data from nodes".to_string(),
        )
        .into());
    }

    latest_heights.sort_unstable();
    let latest_height = latest_heights[latest_heights.len() / 2] as u32;

    let height = latest_height.checked_sub(1000).unwrap_or(1);

    // get block hash
    let mut hash = None;
    for client in rpc_clients.iter() {
        let res = client
            .blockchain(height, height)
            .await
            .expect("Could not get tendermint block header");
        let block = &res.block_metas[0];
        if hash.is_none() {
            hash = Some(block.header.hash());
        }

        let hash = hash.as_ref().unwrap();
        if block.header.hash() != *hash {
            return Err(orga::Error::App("Block hashes do not match".to_string()).into());
        }
    }

    Ok((height as i64, hash.unwrap().to_string()))
}

#[derive(Parser, Debug)]
pub struct SendCmd {
    to_addr: Address,
    amount: u64,
}

impl SendCmd {
    async fn run(&self) -> Result<()> {
        Ok(app_client().call(
            |app| build_call!(app.accounts.take_as_funding(MIN_FEE.into())),
            |app| build_call!(app.accounts.transfer(self.to_addr, self.amount.into())),
        )?)
    }
}

#[derive(Parser, Debug)]
pub struct SendNbtcCmd {
    to_addr: Address,
    amount: u64,
}

impl SendNbtcCmd {
    async fn run(&self) -> Result<()> {
        Ok(app_client().call(
            |app| build_call!(app.bitcoin.transfer(self.to_addr, self.amount.into())),
            |app| build_call!(app.app_noop()),
        )?)
    }
}

#[derive(Parser, Debug)]
pub struct BalanceCmd {
    address: Option<Address>,
}

impl BalanceCmd {
    async fn run(&self) -> Result<()> {
        let address = self.address.unwrap_or_else(my_address);
        println!("address: {}", address);

        let balance = app_client().query(|app| app.accounts.balance(address))?;
        println!("{} NOM", balance);

        let balance = app_client().query(|app| app.bitcoin.accounts.balance(address))?;
        println!("{} NBTC", balance);

        let balance = app_client().query(|app| app.escrowed_nbtc(address))?;
        println!("{} IBC-escrowed NBTC", balance);

        Ok(())
    }
}

#[derive(Parser, Debug)]
pub struct DelegationsCmd;

impl DelegationsCmd {
    async fn run(&self) -> Result<()> {
        let address = my_address();
        let delegations = app_client().query(|app| app.staking.delegations(address))?;

        println!(
            "delegated to {} validator{}",
            delegations.len(),
            if delegations.len() == 1 { "" } else { "s" }
        );
        for (validator, delegation) in delegations {
            let staked = delegation.staked;
            let liquid: u64 = delegation
                .liquid
                .iter()
                .map(|(_, amount)| -> u64 { (*amount).into() })
                .sum();
            if staked == 0 && liquid == 0 {
                continue;
            }

            use nomic::bitcoin::Nbtc;
            let liquid_nom = delegation
                .liquid
                .iter()
                .find(|(denom, _)| *denom == Nom::INDEX)
                .unwrap()
                .1;
            let liquid_nbtc = delegation
                .liquid
                .iter()
                .find(|(denom, _)| *denom == Nbtc::INDEX)
                .unwrap_or(&(0, 0.into()))
                .1;

            println!(
                "- {validator}: staked={staked} NOM, liquid={liquid_nom} NOM,{liquid_nbtc} NBTC",
            );
        }

        Ok(())
    }
}

#[derive(Parser, Debug)]
pub struct ValidatorsCmd;

impl ValidatorsCmd {
    async fn run(&self) -> Result<()> {
        let mut validators = app_client().query(|app| app.staking.all_validators())?;

        validators.sort_by(|a, b| b.amount_staked.cmp(&a.amount_staked));

        for validator in validators {
            let bytes: Vec<u8> = validator.info.into();
            let info: DeclareInfo = serde_json::from_slice(bytes.as_slice()).unwrap();
            println!(
                "- {}\n\tVOTING POWER: {}\n\tMONIKER: {}\n\tDETAILS: {}",
                validator.address, validator.amount_staked, info.moniker, info.details
            );
        }

        Ok(())
    }
}

#[derive(Parser, Debug)]
pub struct DelegateCmd {
    validator_addr: Address,
    amount: u64,
}

impl DelegateCmd {
    async fn run(&self) -> Result<()> {
        Ok(app_client().call(
            |app| build_call!(app.accounts.take_as_funding((self.amount + MIN_FEE).into())),
            |app| {
                build_call!(app
                    .staking
                    .delegate_from_self(self.validator_addr, self.amount.into()))
            },
        )?)
    }
}

#[derive(Parser, Debug)]
pub struct DeclareCmd {
    consensus_key: String,
    amount: u64,
    commission_rate: Decimal,
    commission_max: Decimal,
    commission_max_change: Decimal,
    min_self_delegation: u64,
    moniker: String,
    website: String,
    identity: String,
    details: String,
}

#[derive(Debug, Serialize, Deserialize)]
pub struct DeclareInfo {
    pub moniker: String,
    pub website: String,
    pub identity: String,
    pub details: String,
}

impl DeclareCmd {
    async fn run(&self) -> Result<()> {
        let consensus_key: [u8; 32] = base64::decode(&self.consensus_key)
            .map_err(|_| orga::Error::App("invalid consensus key".to_string()))?
            .try_into()
            .map_err(|_| orga::Error::App("invalid consensus key".to_string()))?;

        let info = DeclareInfo {
            moniker: self.moniker.clone(),
            website: self.website.clone(),
            identity: self.identity.clone(),
            details: self.details.clone(),
        };
        let info_json = serde_json::to_string(&info)
            .map_err(|_| orga::Error::App("invalid json".to_string()))?;
        let info_bytes = info_json.as_bytes().to_vec();

        let declaration = Declaration {
            consensus_key,
            amount: self.amount.into(),
            validator_info: info_bytes.try_into().unwrap(),
            commission: Commission {
                rate: self.commission_rate,
                max: self.commission_max,
                max_change: self.commission_max_change,
            },
            min_self_delegation: self.min_self_delegation.into(),
        };

        Ok(app_client().call(
            |app| build_call!(app.accounts.take_as_funding((self.amount + MIN_FEE).into())),
            |app| build_call!(app.staking.declare_self(declaration.clone())),
        )?)
    }
}

#[derive(Parser, Debug)]
pub struct EditCmd {
    commission_rate: Decimal,
    min_self_delegation: u64,
    moniker: String,
    website: String,
    identity: String,
    details: String,
}

impl EditCmd {
    async fn run(&self) -> Result<()> {
        let info = DeclareInfo {
            moniker: self.moniker.clone(),
            website: self.website.clone(),
            identity: self.identity.clone(),
            details: self.details.clone(),
        };
        let info_json = serde_json::to_string(&info)
            .map_err(|_| orga::Error::App("invalid json".to_string()))?;
        let info_bytes = info_json.as_bytes().to_vec();

        Ok(app_client().call(
            |app| build_call!(app.accounts.take_as_funding(MIN_FEE.into())),
            |app| {
                build_call!(app.staking.edit_validator_self(
                    self.commission_rate,
                    self.min_self_delegation.into(),
                    info_bytes.clone().try_into().unwrap()
                ))
            },
        )?)
    }
}

#[derive(Parser, Debug)]
pub struct UnbondCmd {
    validator_addr: Address,
    amount: u64,
}

impl UnbondCmd {
    async fn run(&self) -> Result<()> {
        Ok(app_client().call(
            |app| build_call!(app.accounts.take_as_funding(MIN_FEE.into())),
            |app| {
                build_call!(app
                    .staking
                    .unbond_self(self.validator_addr, self.amount.into()))
            },
        )?)
    }
}

#[derive(Parser, Debug)]
pub struct RedelegateCmd {
    src_validator_addr: Address,
    dest_validator_addr: Address,
    amount: u64,
}

impl RedelegateCmd {
    async fn run(&self) -> Result<()> {
        Ok(app_client().call(
            |app| build_call!(app.accounts.take_as_funding(MIN_FEE.into())),
            |app| {
                build_call!(app.staking.redelegate_self(
                    self.src_validator_addr,
                    self.dest_validator_addr,
                    self.amount.into()
                ))
            },
        )?)
    }
}

#[derive(Parser, Debug)]
pub struct UnjailCmd {}

impl UnjailCmd {
    async fn run(&self) -> Result<()> {
        Ok(app_client().call(
            |app| build_call!(app.accounts.take_as_funding(MIN_FEE.into())),
            |app| build_call!(app.staking.unjail()),
        )?)
    }
}

#[derive(Parser, Debug)]
pub struct ClaimCmd;

impl ClaimCmd {
    async fn run(&self) -> Result<()> {
        Ok(app_client().call(
            |app| build_call!(app.staking.claim_all()),
            |app| build_call!(app.deposit_rewards()),
        )?)
    }
}

#[derive(Parser, Debug)]
pub struct AirdropCmd {
    address: Option<Address>,
}

impl AirdropCmd {
    async fn run(&self) -> Result<()> {
        let client = app_client();

        let addr = self.address.unwrap_or_else(my_address);
        let acct = match client.query(|app| app.airdrop.get(addr))? {
            None => {
                println!("Address is not eligible for airdrop");
                return Ok(());
            }
            Some(acct) => acct,
        };

        println!("{:#?}", acct);

        Ok(())
    }
}

#[derive(Parser, Debug)]
pub struct ClaimAirdropCmd {
    address: Option<Address>,
}

impl ClaimAirdropCmd {
    async fn run(&self) -> Result<()> {
        let client = app_client();

        let addr = self.address.unwrap_or_else(my_address);
        let acct = match client.query(|app| app.airdrop.get(addr))? {
            None => {
                println!("Address is not eligible for airdrop");
                return Ok(());
            }
            Some(acct) => acct,
        };

        let mut claimed = false;

        if acct.airdrop1.claimable > 0 {
            app_client().call(
                |app| build_call!(app.airdrop.claim_airdrop1()),
                |app| build_call!(app.accounts.give_from_funding_all()),
            )?;
            println!("Claimed airdrop 1 ({} uNOM)", acct.airdrop1.claimable);
            claimed = true;
        }

        if acct.btc_deposit.claimable > 0 {
            app_client().call(
                |app| build_call!(app.airdrop.claim_btc_deposit()),
                |app| build_call!(app.accounts.give_from_funding_all()),
            )?;
            println!(
                "Claimed BTC deposit airdrop ({} uNOM)",
                acct.btc_deposit.claimable
            );
            claimed = true;
        }

        if acct.btc_withdraw.claimable > 0 {
            app_client().call(
                |app| build_call!(app.airdrop.claim_btc_withdraw()),
                |app| build_call!(app.accounts.give_from_funding_all()),
            )?;
            println!(
                "Claimed BTC withdraw airdrop ({} uNOM)",
                acct.btc_withdraw.claimable
            );
            claimed = true;
        }

        if acct.ibc_transfer.claimable > 0 {
            app_client().call(
                |app| build_call!(app.airdrop.claim_ibc_transfer()),
                |app| build_call!(app.accounts.give_from_funding_all()),
            )?;
            println!(
                "Claimed IBC transfer airdrop ({} uNOM)",
                acct.ibc_transfer.claimable
            );
            claimed = true;
        }

        if !claimed {
            println!("No claimable airdrops");
        }

        Ok(())
    }
}

#[derive(Parser, Debug)]
pub struct RelayerCmd {
    #[clap(short = 'p', long, default_value_t = 8332)]
    rpc_port: u16,

    #[clap(short = 'u', long)]
    rpc_user: Option<String>,

    #[clap(short = 'P', long)]
    rpc_pass: Option<String>,

    #[clap(long)]
    path: Option<String>,
}

impl RelayerCmd {
    // async fn btc_client(&self) -> Result<BtcClient> {
    //     let rpc_url = format!("http://localhost:{}", self.rpc_port);
    //     let auth = match (self.rpc_user.clone(), self.rpc_pass.clone()) {
    //         (Some(user), Some(pass)) => Auth::UserPass(user, pass),
    //         _ => Auth::None,
    //     };

    //     let btc_client = BtcClient::new(rpc_url, auth)
    //         .await
    //         .map_err(|e| orga::Error::App(e.to_string()))?;

    //     Ok(btc_client)
    // }

    async fn run(&self) -> Result<()> {
        todo!()
        // let create_relayer = async || {
        //     let btc_client = self.btc_client().await.unwrap();

        //     Relayer::new(btc_client, app_client()).await
        // };

        // let mut relayer = create_relayer().await;
        // let headers = relayer.start_header_relay();

        // let relayer_dir_path = self
        //     .path
        //     .as_ref()
        //     .map(PathBuf::from)
        //     .unwrap_or_else(|| Node::home(nomic::app::CHAIN_ID).join("relayer"));
        // if !relayer_dir_path.exists() {
        //     std::fs::create_dir(&relayer_dir_path)?;
        // }
        // let mut relayer = create_relayer().await;
        // let deposits = relayer.start_deposit_relay(relayer_dir_path);

        // let mut relayer = create_relayer().await;
        // let checkpoints = relayer.start_checkpoint_relay();

        // futures::try_join!(headers, deposits, checkpoints).unwrap();

        // Ok(())
    }
}

#[derive(Parser, Debug)]
pub struct SignerCmd {
    /// Path to the signatory private key
    #[clap(short, long)]
    path: Option<String>,
    /// Limits the fraction of the total reserve that may be withdrawn within
    /// the trailing 24-hour period
    #[clap(long, default_value_t = 0.04)]
    max_withdrawal_rate: f64,
    /// Limits the maximum allowed signatory set change within 24 hours
    ///
    /// The Total Variation Distance between a day-old signatory set and the
    /// newly-proposed signatory set may not exceed this value
    #[clap(long, default_value_t = 0.04)]
    max_sigset_change_rate: f64,
}

impl SignerCmd {
    async fn run(&self) -> Result<()> {
        todo!()
        // let signer_dir_path = self
        //     .path
        //     .as_ref()
        //     .map(PathBuf::from)
        //     .unwrap_or_else(|| Node::home(nomic::app::CHAIN_ID).join("signer"));
        // if !signer_dir_path.exists() {
        //     std::fs::create_dir(&signer_dir_path)?;
        // }
        // let key_path = signer_dir_path.join("xpriv");

        // let signer = Signer::load_or_generate(
        //     my_address(),
        //     app_client(),
        //     key_path,
        //     self.max_withdrawal_rate,
        //     self.max_sigset_change_rate,
        // )?;
        // signer.start().await?;

        // Ok(())
    }
}

#[derive(Parser, Debug)]
pub struct SetSignatoryKeyCmd {
    xpub: bitcoin::util::bip32::ExtendedPubKey,
}

impl SetSignatoryKeyCmd {
    async fn run(&self) -> Result<()> {
        app_client().call(
            |app| build_call!(app.accounts.take_as_funding(MIN_FEE.into())),
            |app| build_call!(app.bitcoin.set_signatory_key(self.xpub.into())),
        )?;

        Ok(())
    }
}

async fn deposit(dest: DepositCommitment) -> Result<()> {
    let sigset = app_client().query(|app| Ok(app.bitcoin.checkpoints.active_sigset()))??;
    let script = sigset.output_script(dest.commitment_bytes()?.as_slice())?;
    let btc_addr = bitcoin::Address::from_script(&script, nomic::bitcoin::NETWORK).unwrap();

    let client = reqwest::Client::new();
    let res = client
        .post("https://testnet-relayer.nomic.io:8443")
        .query(&[
            ("dest_bytes", dest.to_base64()?),
            ("sigset_index", sigset.index().to_string()),
            ("deposit_addr", btc_addr.to_string()),
        ])
        .send()
        .await
        .map_err(|err| nomic::error::Error::Orga(orga::Error::App(err.to_string())))?;
    if res.status() != 200 {
        return Err(
            orga::Error::App(format!("Relayer responded with code {}", res.status())).into(),
        );
    }

    println!("Deposit address: {}", btc_addr);
    println!("Expiration: 5 days from now");
    // TODO: show real expiration
    Ok(())
}

#[derive(Parser, Debug)]
pub struct DepositCmd {
    address: Option<Address>,
}

impl DepositCmd {
    async fn run(&self) -> Result<()> {
        let dest_addr = self.address.unwrap_or_else(my_address);

        deposit(DepositCommitment::Address(dest_addr)).await
    }
}

#[cfg(feature = "testnet")]
#[derive(Parser, Debug)]
pub struct InterchainDepositCmd {
    #[clap(long, value_name = "ADDRESS")]
    receiver: String,
    #[clap(long, value_name = "CHANNEL_ID")]
    channel: String,
}

// #[cfg(feature = "testnet")]
// const ONE_DAY_NS: u64 = 86400 * 1_000_000_000;
#[cfg(feature = "testnet")]
impl InterchainDepositCmd {
    async fn run(&self) -> Result<()> {
        todo!()
        // use orga::ibc::encoding::Adapter;
        // let now_ns = now_seconds() as u64 * 1_000_000_000;
        // let dest = DepositCommitment::Ibc(nomic::app::IbcDepositCommitment {
        //     receiver: Adapter::new(self.receiver.parse().unwrap()),
        //     sender: Adapter::new(my_address().to_string().parse().unwrap()),
        //     source_channel: Adapter::new(self.channel.parse().unwrap()),
        //     source_port: Adapter::new("transfer".parse().unwrap()),
        //     timeout_timestamp: now_ns + 8 * ONE_DAY_NS - (now_ns % ONE_DAY_NS),
        // });

        // deposit(dest).await
    }
}

#[derive(Parser, Debug)]
pub struct WithdrawCmd {
    dest: bitcoin::Address,
    amount: u64,
}

impl WithdrawCmd {
    async fn run(&self) -> Result<()> {
        use nomic::bitcoin::adapter::Adapter;

        let script = self.dest.script_pubkey();

        app_client().call(
            |app| build_call!(app.withdraw_nbtc(Adapter::new(script), self.amount.into())),
            |app| build_call!(app.app_noop()),
        )?;

        Ok(())
    }
}

#[cfg(feature = "testnet")]
#[derive(Parser, Debug)]
pub struct IbcDepositNbtcCmd {
    to: Address,
    amount: u64,
}

#[cfg(feature = "testnet")]
impl IbcDepositNbtcCmd {
    async fn run(&self) -> Result<()> {
        Ok(app_client().call(
            |app| build_call!(app.ibc_deposit_nbtc(self.to, self.amount.into())),
            |app| build_call!(app.app_noop()),
        )?)
    }
}

#[cfg(feature = "testnet")]
#[derive(Parser, Debug)]
pub struct IbcWithdrawNbtcCmd {
    amount: u64,
}

#[cfg(feature = "testnet")]
impl IbcWithdrawNbtcCmd {
    async fn run(&self) -> Result<()> {
        Ok(app_client().call(
            |app| build_call!(app.ibc_withdraw_nbtc(self.amount.into())),
            |app| build_call!(app.app_noop()),
        )?)
    }
}

#[cfg(feature = "testnet")]
#[derive(Parser, Debug)]
pub struct GrpcCmd {
    #[clap(default_value_t = 9001)]
    port: u16,
}

#[cfg(feature = "testnet")]
impl GrpcCmd {
    async fn run(&self) -> Result<()> {
        todo!()
        // orga::ibc::start_grpc(
        //     || app_client().sub(|app| app.ibc),
        //     &GrpcOpts {
        //         host: "127.0.0.1".to_string(),
        //         port: self.port,
        //     },
        // )
        // .await;

        // Ok(())
    }
}

#[cfg(feature = "testnet")]
#[derive(Parser, Debug)]
pub struct IbcTransferCmd {
    receiver: String,
    amount: u64,
    channel_id: String,
    port_id: String,
    denom: String,
}

#[cfg(feature = "testnet")]
impl IbcTransferCmd {
    async fn run(&self) -> Result<()> {
        todo!()

        // let fee: u64 = nomic::app::ibc_fee(self.amount.into())?.into();
        // let amount_after_fee = self.amount - fee;
        // let transfer_args = TransferArgs {
        //     amount: amount_after_fee.into(),
        //     channel_id: self.channel_id.clone(),
        //     port_id: self.port_id.clone(),
        //     denom: self.denom.clone(),
        //     receiver: self.receiver.clone(),
        // };

        // Ok(app_client()
        //     .pay_from(async move |client| {
        //         client
        //             .ibc_deposit_nbtc(my_address(), self.amount.into())
        //             .await
        //     })
        //     .ibc
        //     .transfer(transfer_args.try_into()?)
        //     .await?)
    }
}

#[derive(Parser, Debug)]
pub struct ExportCmd {
    #[clap(long)]
    home: String,
}

impl ExportCmd {
    async fn run(&self) -> Result<()> {
        let home = PathBuf::from_str(&self.home).unwrap();

        let store_path = home.join("merk");
        let store = Store::new(orga::store::BackingStore::Merk(orga::store::Shared::new(
            MerkStore::new(store_path),
        )));
        let root_bytes = store.get(&[])?.unwrap();

        let app =
            orga::plugins::ABCIPlugin::<nomic::app::App>::load(store, &mut root_bytes.as_slice())?;

        serde_json::to_writer_pretty(std::io::stdout(), &app).unwrap();

        Ok(())
    }
}

#[derive(Parser, Debug)]
pub struct DevnetCmd {}

impl DevnetCmd {
    async fn run(&self) -> Result<()> {
        todo!();
        // // pretty_env_logger::init();
        // let genesis_time = Utc.with_ymd_and_hms(2022, 10, 5, 0, 0, 0).unwrap();
        // let ctx = Time::from_seconds(genesis_time.timestamp());
        // Context::add(ctx);

        // let home = tempdir().unwrap();
        // let path = home.into_path();

        // let mut conf = Conf::default();
        // conf.args.push("-txindex");
        // let bitcoind =
        //     BitcoinD::with_conf(bitcoind::downloaded_exe_path().unwrap(), &conf).unwrap();

        // let block_data = populate_bitcoin_block(&bitcoind);

        // let node_path = path.clone();
        // let signer_path = path.clone();
        // let drop_path = path.clone();
        // let header_relayer_path = path.clone();

        // std::env::set_var("NOMIC_HOME_DIR", &path);

        // let _ = setup_test_app(&path, &block_data);

        // std::thread::spawn(move || {
        //     info!("Starting Nomic node...");
        //     Node::<nomic::app::App>::new(&node_path, nomic::app::CHAIN_ID, Default::default());
        // });

        // std::thread::spawn(move || {
        //     info!("Starting rest server...");
        //     start_rest().unwrap();
        // });

        // let relayer_config = RelayerConfig {
        //     network: bitcoin::Network::Regtest,
        // };

        // let mut relayer = Relayer::new(test_bitcoin_client(&bitcoind).await, app_client())
        //     .configure(relayer_config.clone());
        // let headers = relayer.start_header_relay();

        // let mut relayer = Relayer::new(test_bitcoin_client(&bitcoind).await, app_client())
        //     .configure(relayer_config.clone());
        // let deposits = relayer.start_deposit_relay(&header_relayer_path);

        // let mut relayer = Relayer::new(test_bitcoin_client(&bitcoind).await, app_client())
        //     .configure(relayer_config.clone());
        // let checkpoints = relayer.start_checkpoint_relay();

        // let signer = async {
        //     poll_for_blocks().await;
        //     tokio::time::sleep(Duration::from_secs(20)).await;
        //     setup_test_signer(&signer_path).start().await
        // };

        // let declarer = async {
        //     poll_for_blocks().await;
        //     declare_validator(&path).await.unwrap();

        //     Err::<(), NomicError>(NomicError::Test("Test completed successfully".to_string()))
        // };

        // let _ = futures::join!(headers, deposits, checkpoints, signer, declarer);
        // std::fs::remove_dir_all(drop_path).unwrap();

        // Ok(())
    }
}

#[tokio::main]
async fn main() {
    pretty_env_logger::formatted_timed_builder()
        .filter_level(log::LevelFilter::Info)
        .parse_env("NOMIC_LOG")
        .init();

    let backtrace_enabled = std::env::var("RUST_BACKTRACE").is_ok();

    let panic_handler = if backtrace_enabled {
        Some(std::panic::take_hook())
    } else {
        None
    };
    std::panic::set_hook(Box::new(move |info| {
        log::error!("{}", info);
        if let Some(f) = panic_handler.as_ref() {
            f(info)
        }
        std::process::exit(1);
    }));

    let opts = Opts::parse();
    if let Err(err) = opts.cmd.run().await {
        log::error!("{}", err);
        std::process::exit(1);
    };
}<|MERGE_RESOLUTION|>--- conflicted
+++ resolved
@@ -20,7 +20,6 @@
 use std::str::FromStr;
 use std::time::Duration;
 
-<<<<<<< HEAD
 use bitcoincore_rpc_async::{Auth, Client as BtcClient};
 use bitcoind::{BitcoinD, Conf};
 use chrono::{TimeZone, Utc};
@@ -28,14 +27,8 @@
 use futures::executor::block_on;
 use log::info;
 use nomic::app::DepositCommitment;
-use nomic::app::InnerAppTestnet;
-=======
-use clap::Parser;
-use futures::executor::block_on;
-use nomic::app::DepositCommitment;
 use nomic::app::InnerApp;
 use nomic::app::Nom;
->>>>>>> 9286f1fb
 // use nomic::bitcoin::{relayer::Relayer, signer::Signer};
 use nomic::app_client_testnet as app_client;
 use nomic::error::Error as NomicError;
@@ -49,11 +42,7 @@
 use orga::coins::{Address, Commission, Decimal, Declaration, Symbol};
 use orga::macros::build_call;
 use orga::merk::MerkStore;
-<<<<<<< HEAD
 use orga::plugins::{load_privkey, Time, MIN_FEE};
-=======
-use orga::plugins::MIN_FEE;
->>>>>>> 9286f1fb
 use orga::prelude::*;
 use orga::tendermint::client::HttpClient;
 use serde::{Deserialize, Serialize};
@@ -86,10 +75,6 @@
 
 fn my_address() -> Address {
     wallet().address().unwrap().unwrap()
-}
-
-fn app_client() -> AppClient<InnerApp, InnerApp, HttpClient, Nom, SimpleWallet> {
-    nomic::app_client_testnet().with_wallet(wallet())
 }
 
 #[derive(Parser, Debug)]
@@ -247,20 +232,13 @@
 
             let home = cmd.home.map_or_else(
                 || {
-<<<<<<< HEAD
                     match std::env::var("NOMIC_HOME_DIR") {
                         Ok(home) => PathBuf::from(home),
                         Err(_) => Node::home(
-                            &cmd.config.chain_id
+                            &cmd.config.chain_id.clone()
                                 .expect("Expected a chain-id or home directory to be set"),
                         )
                     }
-=======
-                    Node::home(
-                        cmd.config.chain_id.as_ref()
-                            .expect("Expected a chain-id or home directory to be set"),
-                    )
->>>>>>> 9286f1fb
                 },
                 |home| PathBuf::from_str(&home).unwrap(),
             );
@@ -328,11 +306,7 @@
 
             #[cfg(not(feature = "compat"))]
             if let Some(legacy_version) = &cmd.config.legacy_version {
-<<<<<<< HEAD
-                let version_hex = hex::encode([InnerAppTestnet::CONSENSUS_VERSION]);
-=======
                 let version_hex = hex::encode([InnerApp::CONSENSUS_VERSION]);
->>>>>>> 9286f1fb
 
                 let net_ver_path = home.join("network_version");
                 let up_to_date = if net_ver_path.exists() {
@@ -391,7 +365,8 @@
 
             let has_node = home.exists();
             let config_path = home.join("tendermint/config/config.toml");
-            let chain_id = cmd.config.chain_id.as_deref();
+            let maybe_chain_id = cmd.config.chain_id.clone();
+            let chain_id = maybe_chain_id.as_deref();
             if !has_node {
                 log::info!("Initializing node at {}...", home.display());
 
