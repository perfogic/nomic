use orga::call::Call;
use orga::client::Client;
use orga::coins::{Address, Amount};
use orga::collections::{ChildMut, Map};
use orga::context::GetContext;
use orga::describe::Describe;
use orga::encoding::{Decode, Encode};
use orga::plugins::{Paid, Signer};
use orga::prelude::{Decimal, MIN_FEE};
use orga::query::Query;
use orga::state::State;
use orga::{Error, Result};
use serde::{Deserialize, Serialize};

use super::app::Nom;

const MAX_STAKED: u64 = 1_000_000_000;
const AIRDROP_II_TOTAL: u64 = 3_500_000_000_000;

#[derive(State, Query, Call, Client, Encode, Decode, Default, Serialize, Deserialize, Describe)]
pub struct Airdrop {
    accounts: Map<Address, Account>,
}

impl Airdrop {
    #[query]
    pub fn get(&self, address: Address) -> Result<Option<Account>> {
        Ok(self.accounts.get(address)?.map(|a| a.clone()))
    }

    pub fn get_mut(&mut self, address: Address) -> Result<Option<ChildMut<Address, Account>>> {
        self.accounts.get_mut(address)
    }

    pub fn signer_acct_mut(&mut self) -> Result<ChildMut<Address, Account>> {
        let signer = self
            .context::<Signer>()
            .ok_or_else(|| Error::Signer("No Signer context available".into()))?
            .signer
            .ok_or_else(|| Error::Coins("Unauthorized account action".into()))?;

        self.accounts
            .get_mut(signer)?
            .ok_or_else(|| Error::Coins("No airdrop account for signer".into()))
    }

    fn pay_as_funding(&mut self, amount: u64) -> Result<()> {
        let paid = self
            .context::<Paid>()
            .ok_or_else(|| Error::Coins("No Paid context found".into()))?;

        paid.give::<Nom, _>(amount)
    }

    #[call]
    pub fn claim_airdrop1(&mut self) -> Result<()> {
        let mut acct = self.signer_acct_mut()?;
        let amount = acct.airdrop1.claim()?;
        self.pay_as_funding(amount)?;
        Ok(())
    }

    #[call]
    pub fn claim_btc_deposit(&mut self) -> Result<()> {
        let mut acct = self.signer_acct_mut()?;
        let amount = acct.btc_deposit.claim()?;
        self.pay_as_funding(amount)?;
        Ok(())
    }

    #[call]
    pub fn claim_btc_withdraw(&mut self) -> Result<()> {
        let mut acct = self.signer_acct_mut()?;
        let amount = acct.btc_withdraw.claim()?;
        self.pay_as_funding(amount)?;
        Ok(())
    }

    #[call]
    pub fn claim_ibc_transfer(&mut self) -> Result<()> {
        let mut acct = self.signer_acct_mut()?;
        let amount = acct.ibc_transfer.claim()?;
        self.pay_as_funding(amount)?;
        Ok(())
    }

    #[call]
    pub fn join_accounts(&mut self, dest_addr: Address) -> Result<()> {
        let mut acct = self.signer_acct_mut()?;
        if acct.is_empty() {
            return Err(Error::App("Account has no airdrop balance".to_string()));
        }

        self.pay_as_funding(MIN_FEE)?;

        let src = acct.clone();
        *acct = Account::default();

        let mut dest = self.accounts.entry(dest_addr)?.or_default()?;

        let add_part = |dest: &mut Part, src: Part| {
            dest.locked += src.locked;
            dest.claimable += src.claimable;
            dest.claimed += src.claimed;
        };

        add_part(&mut dest.airdrop1, src.airdrop1);
        add_part(&mut dest.btc_deposit, src.btc_deposit);
        add_part(&mut dest.ibc_transfer, src.ibc_transfer);
        add_part(&mut dest.btc_withdraw, src.btc_withdraw);

        Ok(())
    }

    #[cfg(feature = "full")]
    pub fn init_from_airdrop2_csv(&mut self, data: &[u8]) -> Result<()> {
        println!("Initializing balances from airdrop 2 snapshot...");

        let recipients = Self::get_recipients_from_csv(data);

        let len = recipients[0].1.len();
        let mut totals = vec![0u64; len];

        for (_, networks) in recipients.iter() {
            for (i, (staked, count)) in networks.iter().enumerate() {
                let score = Self::score(*staked, *count);
                totals[i] += score;
            }
        }

        let precision = 1_000_000u128;
        let unom_per_network = AIRDROP_II_TOTAL / (len as u64);
        let unom_per_score: Vec<_> = totals
            .iter()
            .map(|n| unom_per_network as u128 * precision / *n as u128)
            .collect();

        let mut accounts = 0;
        let total_airdropped: u64 = recipients
            .iter()
            .map(|(addr, networks)| {
                let unom: u64 = networks
                    .iter()
                    .zip(unom_per_score.iter())
                    .map(|((staked, count), unom_per_score)| {
                        let score = Self::score(*staked, *count) as u128;
                        (score * unom_per_score / precision) as u64
                    })
                    .sum();

                self.airdrop_to(*addr, unom)?;
                accounts += 1;

                Ok(unom)
            })
            .sum::<Result<_>>()?;

        println!(
            "Total amount minted for airdrop 2: {} uNOM across {} accounts",
            total_airdropped, accounts,
        );

        Ok(())
    }

    fn airdrop_to(&mut self, addr: Address, unom: u64) -> Result<()> {
        let mut acct = self.accounts.entry(addr)?.or_insert_default()?;

        acct.btc_deposit.locked = unom / 3;
        acct.btc_withdraw.locked = unom / 3;
        acct.ibc_transfer.locked = unom / 3;

        Ok(())
    }

    fn score(staked: u64, _count: u64) -> u64 {
        staked.min(MAX_STAKED)
    }

    #[cfg(feature = "full")]
    fn get_recipients_from_csv(data: &[u8]) -> Vec<(Address, Vec<(u64, u64)>)> {
        let mut reader = csv::Reader::from_reader(data);

        reader
            .records()
            .filter_map(|row| {
                let row = row.unwrap();

                if row[0].len() != 44 {
                    return None;
                }
                let addr: Address = row[0].parse().unwrap();
                let values: Vec<_> = row
                    .into_iter()
                    .skip(1)
                    .map(|s| -> u64 { s.parse().unwrap() })
                    .collect();
                let pairs: Vec<_> = values.chunks_exact(2).map(|arr| (arr[0], arr[1])).collect();

                Some((addr, pairs))
            })
            .collect()
    }

    fn init_airdrop1_amount(
        &mut self,
        addr: Address,
        liquid: Amount,
        staked: Amount,
    ) -> Result<Amount> {
        let liquid_capped = Amount::min(liquid, 1_000_000_000.into());
        let staked_capped = Amount::min(staked, 1_000_000_000.into());

        let units = (liquid_capped + staked_capped * Amount::from(4))?;
        let units_per_nom = Decimal::from(20_299325) / Decimal::from(1_000_000);
        let nom_amount = (Decimal::from(units) / units_per_nom)?.amount()?;

        let mut acct = self.accounts.entry(addr)?.or_insert_default()?;
        acct.airdrop1.claimable = nom_amount.into();

        Ok(nom_amount)
    }

    #[cfg(feature = "full")]
    pub fn init_from_airdrop1_csv(&mut self, data: &[u8]) -> Result<()> {
        use std::convert::TryInto;

        let mut rdr = csv::Reader::from_reader(data);
        let snapshot = rdr.records();

        println!("Initializing balances from airdrop 1 snapshot...");

        let mut minted = Amount::from(0);
        let mut accounts = 0;

        for row in snapshot {
            let row = row.map_err(|e| Error::App(e.to_string()))?;

            let (_, address_b32, _) = bech32::decode(&row[0]).unwrap();
            let address_vec: Vec<u8> = bech32::FromBase32::from_base32(&address_b32).unwrap();
            let address_buf: [u8; 20] = address_vec.try_into().unwrap();

            let liquid: u64 = row[1].parse().unwrap();
            let staked: u64 = row[2].parse().unwrap();

            let minted_for_account =
                self.init_airdrop1_amount(address_buf.into(), liquid.into(), staked.into())?;
            minted = (minted + minted_for_account)?;
            accounts += 1;
        }

        println!(
            "Total amount minted for airdrop 1: {} uNOM across {} accounts",
            minted, accounts
        );

        Ok(())
    }
}

#[derive(
    State,
    Query,
    Call,
    Client,
    Clone,
    Debug,
    Default,
    Encode,
    Decode,
    Serialize,
    Deserialize,
    Describe,
)]
pub struct Account {
    pub airdrop1: Part,
    pub btc_deposit: Part,
    pub btc_withdraw: Part,
    pub ibc_transfer: Part,
}

<<<<<<< HEAD
impl Account {
    pub fn is_empty(&self) -> bool {
        self.airdrop1.is_empty()
            && self.btc_deposit.is_empty()
            && self.btc_withdraw.is_empty()
            && self.ibc_transfer.is_empty()
    }
}

#[derive(State, Query, Call, Client, Clone, Debug, Default)]
=======
#[derive(
    State,
    Query,
    Call,
    Client,
    Clone,
    Debug,
    Default,
    Encode,
    Decode,
    Serialize,
    Deserialize,
    Describe,
)]
>>>>>>> 071967eb
pub struct Part {
    pub locked: u64,
    pub claimable: u64,
    pub claimed: u64,
}

impl Part {
    pub fn unlock(&mut self) {
        self.claimable += self.locked;
        self.locked = 0;
    }

    pub fn claim(&mut self) -> Result<u64> {
        let amount = self.claimable;
        if amount == 0 {
            return Err(Error::Coins("No balance to claim".to_string()));
        }

        self.claimed += amount;
        self.claimable = 0;
        Ok(amount)
    }

    pub fn is_empty(&self) -> bool {
        (self.locked + self.claimable + self.claimed) == 0
    }
}<|MERGE_RESOLUTION|>--- conflicted
+++ resolved
@@ -86,12 +86,12 @@
 
     #[call]
     pub fn join_accounts(&mut self, dest_addr: Address) -> Result<()> {
+        self.pay_as_funding(MIN_FEE)?;
+
         let mut acct = self.signer_acct_mut()?;
         if acct.is_empty() {
             return Err(Error::App("Account has no airdrop balance".to_string()));
         }
-
-        self.pay_as_funding(MIN_FEE)?;
 
         let src = acct.clone();
         *acct = Account::default();
@@ -279,7 +279,6 @@
     pub ibc_transfer: Part,
 }
 
-<<<<<<< HEAD
 impl Account {
     pub fn is_empty(&self) -> bool {
         self.airdrop1.is_empty()
@@ -289,8 +288,6 @@
     }
 }
 
-#[derive(State, Query, Call, Client, Clone, Debug, Default)]
-=======
 #[derive(
     State,
     Query,
@@ -305,7 +302,6 @@
     Deserialize,
     Describe,
 )]
->>>>>>> 071967eb
 pub struct Part {
     pub locked: u64,
     pub claimable: u64,
