--- conflicted
+++ resolved
@@ -48,16 +48,12 @@
 }
 
 impl MigrateFrom<InnerAppV3> for InnerAppV4 {
-<<<<<<< HEAD
-    fn migrate_from(other: InnerAppV3) -> Result<Self> {
-=======
     fn migrate_from(mut other: InnerAppV3) -> Result<Self> {
         #[cfg(feature = "testnet")]
         {
             other.upgrade.activation_delay_seconds = 60 * 20;
         }
 
->>>>>>> 4792ee23
         Ok(Self {
             accounts: other.accounts,
             staking: other.staking,
@@ -70,23 +66,18 @@
             incentive_pool_rewards: other.incentive_pool_rewards,
             bitcoin: other.bitcoin,
             reward_timer: other.reward_timer,
-<<<<<<< HEAD
+            upgrade: other.upgrade,
+            incentives: other.incentives,
+
             #[cfg(feature = "testnet")]
             ibc: other.ibc,
             #[cfg(not(feature = "testnet"))]
             ibc: Ibc::default(),
-            upgrade: other.upgrade,
-            incentives: other.incentives,
+
             #[cfg(feature = "testnet")]
             cosmos: other.cosmos,
             #[cfg(not(feature = "testnet"))]
             cosmos: Default::default(),
-=======
-            ibc: other.ibc,
-            upgrade: other.upgrade,
-            incentives: other.incentives,
-            cosmos: other.cosmos,
->>>>>>> 4792ee23
         })
     }
 }