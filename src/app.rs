--- conflicted
+++ resolved
@@ -6,11 +6,7 @@
 use orga::prelude::*;
 use orga::Error;
 
-<<<<<<< HEAD
-pub const CHAIN_ID: &str = "nomic-practicenet-3-pre";
-=======
 pub const CHAIN_ID: &str = "nomic-practicenet-3-post";
->>>>>>> 93d0c79c
 pub type App = DefaultPlugins<Nom, InnerApp, CHAIN_ID>;
 
 #[derive(State, Debug, Clone)]
@@ -64,18 +60,6 @@
     use super::*;
 
     impl InitChain for InnerApp {
-<<<<<<< HEAD
-        fn init_chain(&mut self, ctx: &InitChainCtx) -> Result<()> {
-            self.staking.set_min_self_delegation(100_000);
-            self.staking.set_max_validators(100);
-            self.accounts.allow_transfers(true);
-
-            self.configure_faucets()?;
-
-            self.accounts.init_chain(ctx)?;
-            self.staking.init_chain(ctx)?;
-            self.atom_airdrop.init_chain(ctx)?;
-=======
         fn init_chain(&mut self, _ctx: &InitChainCtx) -> Result<()> {
             self.staking.max_validators = 100;
             self.staking.max_offline_blocks = 5_000;
@@ -83,7 +67,6 @@
             self.staking.slash_fraction_downtime = (Amount::new(1) / Amount::new(20))?;
             self.staking.slash_fraction_double_sign = (Amount::new(1) / Amount::new(4))?;
             self.staking.min_self_delegation_min = 1;
->>>>>>> 93d0c79c
 
             let old_home_path = nomicv1::orga::abci::Node::<()>::home(nomicv1::app::CHAIN_ID);
             exec_migration(self, old_home_path.join("merk"), &[0, 1, 0])?;
