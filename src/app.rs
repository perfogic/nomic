--- conflicted
+++ resolved
@@ -13,6 +13,7 @@
 use orga::cosmrs::bank::MsgSend;
 use orga::encoding::{Decode, Encode};
 
+use orga::coins::FaucetOptions;
 use orga::ibc::ibc_rs::applications::transfer::context::TokenTransferExecutionContext;
 use orga::ibc::ibc_rs::applications::transfer::msgs::transfer::MsgTransfer;
 use orga::ibc::ibc_rs::applications::transfer::packet::PacketData;
@@ -21,7 +22,6 @@
 use orga::ibc::ibc_rs::core::timestamp::Timestamp;
 #[cfg(feature = "testnet")]
 use orga::ibc::{Ibc, IbcTx};
-use orga::coins::FaucetOptions;
 
 use orga::ibc::ibc_rs::Signer as IbcSigner;
 
@@ -30,12 +30,8 @@
 use orga::migrate::MigrateFrom;
 use orga::orga;
 use orga::plugins::sdk_compat::{sdk, sdk::Tx as SdkTx, ConvertSdkTx};
-<<<<<<< HEAD
-use orga::plugins::{DefaultPlugins, PaidCall, Signer, MIN_FEE, Time};
-=======
-use orga::plugins::{DefaultPlugins, PaidCall, Signer, MIN_FEE};
+use orga::plugins::{DefaultPlugins, PaidCall, Signer, Time, MIN_FEE};
 use orga::prelude::*;
->>>>>>> 9286f1fb
 use orga::upgrade::Upgrade;
 use orga::upgrade::Version;
 use orga::Error;
@@ -95,7 +91,6 @@
 
 #[orga]
 impl InnerApp {
-<<<<<<< HEAD
     #[cfg(feature = "full")]
     fn configure_faucets(&mut self) -> Result<()> {
         let day = 60 * 60 * 24;
@@ -143,8 +138,6 @@
     }
 
     #[orga(channel(Testnet))]
-=======
->>>>>>> 9286f1fb
     pub const CONSENSUS_VERSION: u8 = 0;
 
     #[call]
@@ -275,29 +268,6 @@
                     self.ibc.deliver_message(IbcMessage::Ics20(msg_transfer))?;
                 }
             }
-<<<<<<< HEAD
-            DepositCommitment::Ibc(dest) => {
-                #[cfg(feature = "full")]
-                use orga::ibc::ibc_rs::applications::transfer::msgs::transfer::MsgTransfer;
-                let fee = ibc_fee(nbtc)?;
-                let nbtc_after_fee = (nbtc - fee).result()?;
-                let coins: Coin<Nbtc> = nbtc_after_fee.into();
-                let src = dest.source;
-                let msg_transfer = MsgTransfer {
-                    port_id_on_a: src.port_id()?,
-                    chan_id_on_a: src.channel_id()?,
-                    packet_data: PacketData {
-                        token: coins.into(),
-                        receiver: dest.receiver.0,
-                        sender: dest.sender.0.clone(),
-                        memo: "".to_string().into(),
-                    },
-                    timeout_height_on_b: TimeoutHeight::Never,
-                    timeout_timestamp_on_b: Timestamp::from_nanoseconds(dest.timeout_timestamp)
-                        .map_err(|e| Error::App(e.to_string()))?,
-                };
-=======
->>>>>>> 9286f1fb
 
             Ok(())
         }
