--- conflicted
+++ resolved
@@ -1,8 +1,5 @@
 use crate::bitcoin::Bitcoin;
-<<<<<<< HEAD
-=======
-
->>>>>>> d05c59e1
+
 #[cfg(feature = "full")]
 use orga::migrate::{exec_migration, Migrate};
 use orga::plugins::sdk_compat::{sdk, sdk::Tx as SdkTx, ConvertSdkTx};
@@ -167,31 +164,6 @@
         type StakingCall = <Staking<Nom> as Call>::Call;
         type AirdropCall = <Airdrop<Nom> as Call>::Call;
 
-<<<<<<< HEAD
-        let get_addr = |name: &str| -> Result<Address> {
-            msg.value
-                .get(name)
-                .ok_or_else(|| Error::App(format!("No field named '{}'", name)))?
-                .as_str()
-                .ok_or_else(|| Error::App(format!("{} is not a string", name)))?
-                .parse()
-                .map_err(|e| Error::App(format!("Invalid {}: {}", name, e)))
-        };
-
-        let get_amount = |expected_denom| -> Result<Amount> {
-            let amount = msg
-                .value
-                .get("amount")
-                .ok_or_else(|| Error::App("No amount".into()))?
-                .get(0)
-                .ok_or_else(|| Error::App("Empty amount".into()))?;
-
-            let denom = amount
-                .get("denom")
-                .ok_or_else(|| Error::App("No denom in amount".into()))?;
-            if denom != expected_denom {
-                return Err(Error::App(format!("Invalid denom in amount: {}", denom)));
-=======
         let get_amount = |coin: Option<&sdk::Coin>, expected_denom| -> Result<Amount> {
             let coin = coin.map_or_else(|| Err(Error::App("Empty amount".into())), Ok)?;
             if coin.denom != expected_denom {
@@ -199,7 +171,6 @@
                     "Invalid denom in amount: {}",
                     coin.denom,
                 )));
->>>>>>> d05c59e1
             }
 
             let amount: u64 = coin.amount.parse()?;
