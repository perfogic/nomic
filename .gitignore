target
**/target/
merk.db/


# Added by cargo

/target
<<<<<<< HEAD
fuzz/Cargo.lock
=======
>>>>>>> 93d0c79c
wasm/Cargo.lock<|MERGE_RESOLUTION|>--- conflicted
+++ resolved
@@ -6,8 +6,4 @@
 # Added by cargo
 
 /target
-<<<<<<< HEAD
-fuzz/Cargo.lock
-=======
->>>>>>> 93d0c79c
 wasm/Cargo.lock