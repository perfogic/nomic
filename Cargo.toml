[package]
name = "nomic"
version = "6.0.2"
authors = ["The Nomic Team <hello@nomic.io>"]
edition = "2021"
default-run = "nomic"

[dependencies]
bitcoin = { version = "0.29.2", features = ["serde", "rand"] }
bitcoind = { version = "0.27.0", features = ["22_0"], optional = true }
<<<<<<< HEAD
orga = { git = "https://github.com/nomic-io/orga.git", rev = "a48d8df18d230c7e69b8b73631d04330f91e7e2b", features = ["merk-verify"] }
=======
orga = { git = "https://github.com/nomic-io/orga.git", rev = "860052c382b01fa5d5c4b4d954da4aa129adacb9", features = [
    "merk-verify",
    "compat",
] }
>>>>>>> 5184121c
thiserror = "1.0.30"
ed = { git = "https://github.com/nomic-io/ed", rev = "9c0e206ffdb59dacb90f083e004e8080713e6ad8" }
clap = { version = "3.2.16", features = ["derive"], optional = true }
tokio = { version = "1.14.0", features = ["full"], optional = true }
base64 = "0.13.0"
js-sys = { version = "0.3.55" }
serde = "1.0.133"
serde_json = "1.0.74"
csv = { version = "1.1.6", optional = true }
bech32 = { version = "0.9.1" }
futures = "0.3.21"
toml_edit = "0.13.4"
tendermint-rpc = { version = "=0.30.0", features = [
    "http-client",
], optional = true }
bitcoincore-rpc-async = { package = "bitcoincore-rpc-async2", version = "4.0.1", optional = true }
bitcoin-script = "0.1.1"
warp = { version = "0.3.2", optional = true }
derive_more = "0.99.17"
pretty_env_logger = { git = "https://github.com/seanmonstar/pretty-env-logger", rev = "f9e35b6dbbf06de55222c944c9e1e176ce73b3a7" }
reqwest = { version = "0.11.16", optional = true }
rand = { version = "0.8.5", optional = true }
sha2 = "0.10.6"
bytes = "1.2.1"
serde-big-array = "0.4.1"
log = "0.4.17"
hex = "0.4.3"
toml = { version = "0.7.2", features = ["parse"] }
split-iter = "0.1.0"
chrono = "0.4.19"
tempfile = "3"
home = { version = "0.5.5", optional = true }
semver = "1.0.18"

[dev-dependencies]
bitcoin_hashes = "0.11.0"
serde_json = "1.0.68"
serde = "1.0.130"
mutagen = "0.1.2"
curl = "0.4.44"
urlencoding = "2.1.2"
crossbeam-channel = "0.5.8"
chrono = "0.4.19"
serial_test = "2.0.0"
tempfile = "3.6.0"

[build-dependencies]
toml = { version = "0.7.2", features = ["parse"] }
semver = "1.0.18"

[features]
default = ["full", "feat-ibc"]
full = [
    "bitcoind",
    "bitcoincore-rpc-async",
    "clap",
    "tokio",
    "orga/merk-full",
    "orga/abci",
    "orga/state-sync",
    "csv",
    "warp",
    "rand",
    "reqwest",
    "tendermint-rpc",
    "home",
]
feat-ibc = ["orga/feat-ibc"]
testnet = []
devnet = []
emergency-disbursal = []
legacy-bin = []

[profile.release]
overflow-checks = true

[[bin]]
name = "nomic"

[[bin]]
name = "store-diff"

[[bin]]
name = "create-checkpoint"

[[bin]]
name = "create-airdrop-snapshot"
required-features = ["csv"]

[[bin]]
name = "append-airdrop-snapshot"
required-features = ["testnet"]<|MERGE_RESOLUTION|>--- conflicted
+++ resolved
@@ -8,14 +8,7 @@
 [dependencies]
 bitcoin = { version = "0.29.2", features = ["serde", "rand"] }
 bitcoind = { version = "0.27.0", features = ["22_0"], optional = true }
-<<<<<<< HEAD
 orga = { git = "https://github.com/nomic-io/orga.git", rev = "a48d8df18d230c7e69b8b73631d04330f91e7e2b", features = ["merk-verify"] }
-=======
-orga = { git = "https://github.com/nomic-io/orga.git", rev = "860052c382b01fa5d5c4b4d954da4aa129adacb9", features = [
-    "merk-verify",
-    "compat",
-] }
->>>>>>> 5184121c
 thiserror = "1.0.30"
 ed = { git = "https://github.com/nomic-io/ed", rev = "9c0e206ffdb59dacb90f083e004e8080713e6ad8" }
 clap = { version = "3.2.16", features = ["derive"], optional = true }
