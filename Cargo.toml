[package]
name = "nomic"
version = "4.2.1"
authors = [ "The Nomic Team <hello@nomic.io>" ]
edition = "2021"
default-run = "nomic"

[dependencies]
<<<<<<< HEAD
bitcoin = { version = "0.29.2", features = ["serde", "rand"] }
bitcoind = { version = "0.27.0", features = ["22_0"], optional = true }
orga = { git = "https://github.com/nomic-io/orga.git", rev = "438363dc5a32a55f6e226207744275cc4de06c8a", features = ["merk-verify"] }
=======
bitcoin = { version = "0.28.1", features = ["use-serde"] }
bitcoind = { version = "0.21.0", features = ["22_0"], optional = true }
orga = { git = "https://github.com/nomic-io/orga.git", rev = "9d69bc2553a02e0ebc15cb5b1d1616bcb69845da", features = ["merk-verify"] }
>>>>>>> 9286f1fb
thiserror = "1.0.30"
ed = { git = "https://github.com/nomic-io/ed", rev = "9c0e206ffdb59dacb90f083e004e8080713e6ad8" }
clap = { version = "3.2.16", features = ["derive"], optional = true }
tokio = { version = "1.14.0", features = ["full"], optional = true }
base64 = "0.13.0"
js-sys = { version = "0.3.55" }
serde = "1.0.133"
serde_json = "1.0.74"
csv = { version = "1.1.6", optional = true }
bech32 = { version = "0.9.1" }
futures = "0.3.21"
toml_edit = "0.13.4"
<<<<<<< HEAD
tendermint-rpc = { version = "=0.30.0", features = ["http-client"] }
=======
tendermint-rpc = { version = "0.23.7", features = ["http-client"], optional = true}
>>>>>>> 9286f1fb
bitcoincore-rpc-async = { package = "bitcoincore-rpc-async2", version = "4.0.1", optional = true }
bitcoin-script = "0.1.1"
warp = { version = "0.3.2", optional = true }
derive_more = "0.99.17"
pretty_env_logger = { git = "https://github.com/seanmonstar/pretty-env-logger", rev = "f9e35b6dbbf06de55222c944c9e1e176ce73b3a7" }
reqwest = { version = "0.11.16", optional = true }
rand = { version = "0.8.5", optional = true }
sha2 = "0.10.6"
bytes = "1.2.1"
serde-big-array = "0.4.1"
log = "0.4.17"
hex = "0.4.3"
toml = { version = "0.7.2", features = ["parse"] }
split-iter = "0.1.0"
<<<<<<< HEAD
chrono = "0.4.19"
tempfile = "3"
=======
home = {version = "0.5.5", optional = true }
>>>>>>> 9286f1fb

[dev-dependencies]
bitcoin_hashes = "0.11.0"
serde_json = "1.0.68"
serde = "1.0.130"
mutagen = "0.1.2"
serial_test = "1.0.0"
curl = "0.4.44"
urlencoding = "2.1.2"

[features]
default = ["full", "feat-ibc"]
full = ["bitcoind", "bitcoincore-rpc-async", "clap", "tokio", "orga/merk-full", "orga/abci", "orga/state-sync", "csv", "warp", "rand", "reqwest", "tendermint-rpc", "home"]
feat-ibc = ["orga/feat-ibc"]
compat = []
testnet = []
devnet = ["testnet"]

[[bin]]
name = "nomic"

[[bin]]
name = "store-diff"

[[bin]]
name = "create-checkpoint"

[[bin]]
name = "create-airdrop-snapshot"
required-features = ["csv"]

[[bin]]
name = "append-airdrop-snapshot"
required-features = ["testnet"]<|MERGE_RESOLUTION|>--- conflicted
+++ resolved
@@ -6,15 +6,9 @@
 default-run = "nomic"
 
 [dependencies]
-<<<<<<< HEAD
 bitcoin = { version = "0.29.2", features = ["serde", "rand"] }
 bitcoind = { version = "0.27.0", features = ["22_0"], optional = true }
 orga = { git = "https://github.com/nomic-io/orga.git", rev = "438363dc5a32a55f6e226207744275cc4de06c8a", features = ["merk-verify"] }
-=======
-bitcoin = { version = "0.28.1", features = ["use-serde"] }
-bitcoind = { version = "0.21.0", features = ["22_0"], optional = true }
-orga = { git = "https://github.com/nomic-io/orga.git", rev = "9d69bc2553a02e0ebc15cb5b1d1616bcb69845da", features = ["merk-verify"] }
->>>>>>> 9286f1fb
 thiserror = "1.0.30"
 ed = { git = "https://github.com/nomic-io/ed", rev = "9c0e206ffdb59dacb90f083e004e8080713e6ad8" }
 clap = { version = "3.2.16", features = ["derive"], optional = true }
@@ -27,11 +21,7 @@
 bech32 = { version = "0.9.1" }
 futures = "0.3.21"
 toml_edit = "0.13.4"
-<<<<<<< HEAD
-tendermint-rpc = { version = "=0.30.0", features = ["http-client"] }
-=======
 tendermint-rpc = { version = "0.23.7", features = ["http-client"], optional = true}
->>>>>>> 9286f1fb
 bitcoincore-rpc-async = { package = "bitcoincore-rpc-async2", version = "4.0.1", optional = true }
 bitcoin-script = "0.1.1"
 warp = { version = "0.3.2", optional = true }
@@ -46,12 +36,9 @@
 hex = "0.4.3"
 toml = { version = "0.7.2", features = ["parse"] }
 split-iter = "0.1.0"
-<<<<<<< HEAD
 chrono = "0.4.19"
 tempfile = "3"
-=======
 home = {version = "0.5.5", optional = true }
->>>>>>> 9286f1fb
 
 [dev-dependencies]
 bitcoin_hashes = "0.11.0"
