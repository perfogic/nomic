--- conflicted
+++ resolved
@@ -8,11 +8,7 @@
 [dependencies]
 bitcoin = { version = "0.28.1", features = ["use-serde"] }
 bitcoind = { version = "0.21.0", features = ["22_0"], optional = true }
-<<<<<<< HEAD
-orga = { git = "https://github.com/nomic-io/orga.git", rev = "ed302d91cdb96561db4a53006a2f48801bfb2efa", features = ["merk-verify"] }
-=======
 orga = { git = "https://github.com/nomic-io/orga.git", features = ["merk-verify"] }
->>>>>>> f6b1fd62
 thiserror = "1.0.30"
 ed = { git = "https://github.com/nomic-io/ed", rev = "9c0e206ffdb59dacb90f083e004e8080713e6ad8" }
 clap = { version = "3.2.16", features = ["derive"], optional = true }
