[package]
name = "nomic"
version = "4.2.1"
authors = [ "The Nomic Team <hello@nomic.io>" ]
edition = "2021"
default-run = "nomic"

[dependencies]
bitcoin = { version = "0.28.1", features = ["use-serde"] }
<<<<<<< HEAD
bitcoind = { version = "0.26.0", features = ["22_0"], optional = true }
orga = { git = "https://github.com/nomic-io/orga.git", branch = "v3-main", features = ["merk-verify"] }
=======
bitcoind = { version = "0.21.0", features = ["22_0"], optional = true }
orga = { git = "https://github.com/nomic-io/orga.git", rev = "a986059b5aaa2b783e8050b9f6bfb0ae4a59f718", features = ["merk-verify"] }
>>>>>>> f2a18776
thiserror = "1.0.30"
ed = { git = "https://github.com/nomic-io/ed", rev = "9c0e206ffdb59dacb90f083e004e8080713e6ad8" }
clap = { version = "3.2.16", features = ["derive"], optional = true }
tokio = { version = "1.14.0", features = ["full"], optional = true }
base64 = "0.13.0"
js-sys = { version = "0.3.55" }
serde = "1.0.133"
serde_json = "1.0.74"
csv = { version = "1.1.6", optional = true }
bech32 = { version = "0.8.1" }
futures = "0.3.21"
toml_edit = "0.13.4"
tendermint-rpc = "=0.23.7"
bitcoincore-rpc-async = { package = "bitcoincore-rpc-async2", version = "4.0.1", optional = true }
bitcoin-script = "0.1.1"
warp = { version = "0.3.2", optional = true }
derive_more = "0.99.17"
pretty_env_logger = { git = "https://github.com/seanmonstar/pretty-env-logger", rev = "f9e35b6dbbf06de55222c944c9e1e176ce73b3a7" }
reqwest = "0.11.10"
rand = { version = "0.8.5", optional = true }
sha2 = "0.10.6"
bytes = "1.2.1"
serde-big-array = "0.4.1"
log = "0.4.17"
hex = "0.4.3"
toml = { version = "0.7.2", features = ["parse"] }

[dev-dependencies]
bitcoin_hashes = "0.10.0"
serde_json = "1.0.68"
serde = "1.0.130"
mutagen = "0.1.2"
chrono = "0.4.19"

[features]
default = ["full", "feat-ibc"]
full = ["bitcoind", "bitcoincore-rpc-async", "clap", "tokio", "orga/merk-full", "orga/abci", "orga/state-sync", "csv", "warp", "rand"]
feat-ibc = ["orga/feat-ibc"]
compat = []

[[bin]]
name = "nomic"

[[bin]]
name = "store-diff"

[[bin]]
name = "create-checkpoint"

[[bin]]
name = "create-airdrop-snapshot"
required-features = ["csv"]

[patch.crates-io]
ibc = { git = "https://github.com/informalsystems/ibc-rs.git", rev = "e8c98d4" }
ibc-proto = { git = "https://github.com/informalsystems/ibc-rs.git", rev = "e8c98d4" }
<|MERGE_RESOLUTION|>--- conflicted
+++ resolved
@@ -7,13 +7,8 @@
 
 [dependencies]
 bitcoin = { version = "0.28.1", features = ["use-serde"] }
-<<<<<<< HEAD
 bitcoind = { version = "0.26.0", features = ["22_0"], optional = true }
-orga = { git = "https://github.com/nomic-io/orga.git", branch = "v3-main", features = ["merk-verify"] }
-=======
-bitcoind = { version = "0.21.0", features = ["22_0"], optional = true }
 orga = { git = "https://github.com/nomic-io/orga.git", rev = "a986059b5aaa2b783e8050b9f6bfb0ae4a59f718", features = ["merk-verify"] }
->>>>>>> f2a18776
 thiserror = "1.0.30"
 ed = { git = "https://github.com/nomic-io/ed", rev = "9c0e206ffdb59dacb90f083e004e8080713e6ad8" }
 clap = { version = "3.2.16", features = ["derive"], optional = true }
